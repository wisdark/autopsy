"""
Autopsy Forensic Browser

Copyright 2016 Basis Technology Corp.
Contact: carrier <at> sleuthkit <dot> org

Licensed under the Apache License, Version 2.0 (the "License");
you may not use this file except in compliance with the License.
You may obtain a copy of the License at

    http://www.apache.org/licenses/LICENSE-2.0

Unless required by applicable law or agreed to in writing, software
distributed under the License is distributed on an "AS IS" BASIS,
WITHOUT WARRANTIES OR CONDITIONS OF ANY KIND, either express or implied.
See the License for the specific language governing permissions and
limitations under the License.
"""

import jarray
import inspect
import traceback

from java.util.logging import Level
from org.sleuthkit.autopsy.coreutils import Version
from org.sleuthkit.autopsy.ingest import IngestModuleFactory
from org.sleuthkit.autopsy.ingest import DataSourceIngestModule
from org.sleuthkit.autopsy.ingest import IngestModuleFactoryAdapter
from org.sleuthkit.autopsy.ingest import IngestModuleIngestJobSettings
from org.sleuthkit.autopsy.casemodule import Case
from org.sleuthkit.autopsy.casemodule.services import FileManager
from org.sleuthkit.autopsy.coreutils import Logger
from org.sleuthkit.autopsy.ingest import DataSourceIngestModuleProgress
from org.sleuthkit.autopsy.ingest import IngestModule
from org.sleuthkit.datamodel import Content
from org.sleuthkit.autopsy.ingest import DataSourceIngestModule
from org.sleuthkit.autopsy.ingest import IngestJobContext
from org.sleuthkit.autopsy.ingest import IngestMessage

import general
import browserlocation
import cachelocation
import calllog
import contact
import googlemaplocation
import tangomessage
import textmessage
import wwfmessage
import imo
<<<<<<< HEAD
import xender
import zapya
import shareit
=======
import viber
import skype
import line
import whatsapp
import textnow
>>>>>>> 6e9f9b8f

class AndroidModuleFactory(IngestModuleFactoryAdapter):

    moduleName = general.MODULE_NAME

    def getModuleDisplayName(self):
        return self.moduleName

    def getModuleDescription(self):
        return "Extracts Android system and third-party app data."

    def getModuleVersionNumber(self):
        return Version.getVersion()

    def isDataSourceIngestModuleFactory(self):
        return True

    def createDataSourceIngestModule(self, ingestOptions):
        return AndroidIngestModule()


class AndroidIngestModule(DataSourceIngestModule):

    _logger = Logger.getLogger(AndroidModuleFactory.moduleName)

    def log(self, level, msg):
        self._logger.logp(level, self.__class__.__name__, inspect.stack()[1][3], msg)

    def __init__(self):
        self.context = None

    def startUp(self, context):
        self.context = context

        # Throw an IngestModule.IngestModuleException exception if there was a problem setting up

    # Where the analysis is done.
    def process(self, dataSource, progressBar):

        errors = []
        fileManager = Case.getCurrentCase().getServices().getFileManager()
        analyzers = [contact.ContactAnalyzer(), calllog.CallLogAnalyzer(), textmessage.TextMessageAnalyzer(),
                     tangomessage.TangoMessageAnalyzer(), wwfmessage.WWFMessageAnalyzer(),
                     googlemaplocation.GoogleMapLocationAnalyzer(), browserlocation.BrowserLocationAnalyzer(),
<<<<<<< HEAD
                     cachelocation.CacheLocationAnalyzer(), imo.IMOAnalyzer(),
                     xender.XenderAnalyzer(), zapya.ZapyaAnalyzer(), shareit.ShareItAnalyzer()]
=======
                     cachelocation.CacheLocationAnalyzer(), imo.IMOAnalyzer(), line.LineAnalyzer(), whatsapp.WhatsAppAnalyzer(), 
                     textnow.TextNowAnalyzer(), skype.SkypeAnalyzer(), viber.ViberAnalyzer()]
>>>>>>> 6e9f9b8f
        self.log(Level.INFO, "running " + str(len(analyzers)) + " analyzers")
        progressBar.switchToDeterminate(len(analyzers))

        n = 0
        for analyzer in analyzers:
            if self.context.dataSourceIngestIsCancelled():
                return IngestModule.ProcessResult.OK
            try:
                analyzer.analyze(dataSource, fileManager, self.context)
                n += 1
                progressBar.progress(n)
            except Exception as ex:
                errors.append("Error running " + analyzer.__class__.__name__)
                self.log(Level.SEVERE, traceback.format_exc())
        errorMessage = [] # NOTE: this isn't used?
        errorMessageSubject = "" # NOTE: this isn't used?
        msgLevel = IngestMessage.MessageType.INFO

        if errors:
            msgLevel = IngestMessage.MessageType.ERROR
            errorMessage.append("Errors were encountered")

            errorMessage.append("<ul>") # NOTE: this was missing in the original java code
            for msg in errors:
                errorMessage.extend(["<li>", msg, "</li>\n"])
            errorMessage.append("</ul>\n")

            if len(errors) == 1:
                errorMsgSubject = "One error was found"
            else:
                errorMsgSubject = "errors found: " + str(len(errors))
        else:
            errorMessage.append("No errors")
            errorMsgSubject = "No errors"

        return IngestModule.ProcessResult.OK<|MERGE_RESOLUTION|>--- conflicted
+++ resolved
@@ -47,17 +47,14 @@
 import textmessage
 import wwfmessage
 import imo
-<<<<<<< HEAD
 import xender
 import zapya
 import shareit
-=======
 import viber
 import skype
 import line
 import whatsapp
 import textnow
->>>>>>> 6e9f9b8f
 
 class AndroidModuleFactory(IngestModuleFactoryAdapter):
 
@@ -102,13 +99,10 @@
         analyzers = [contact.ContactAnalyzer(), calllog.CallLogAnalyzer(), textmessage.TextMessageAnalyzer(),
                      tangomessage.TangoMessageAnalyzer(), wwfmessage.WWFMessageAnalyzer(),
                      googlemaplocation.GoogleMapLocationAnalyzer(), browserlocation.BrowserLocationAnalyzer(),
-<<<<<<< HEAD
                      cachelocation.CacheLocationAnalyzer(), imo.IMOAnalyzer(),
-                     xender.XenderAnalyzer(), zapya.ZapyaAnalyzer(), shareit.ShareItAnalyzer()]
-=======
-                     cachelocation.CacheLocationAnalyzer(), imo.IMOAnalyzer(), line.LineAnalyzer(), whatsapp.WhatsAppAnalyzer(), 
+                     xender.XenderAnalyzer(), zapya.ZapyaAnalyzer(), shareit.ShareItAnalyzer(),
+                     line.LineAnalyzer(), whatsapp.WhatsAppAnalyzer(), 
                      textnow.TextNowAnalyzer(), skype.SkypeAnalyzer(), viber.ViberAnalyzer()]
->>>>>>> 6e9f9b8f
         self.log(Level.INFO, "running " + str(len(analyzers)) + " analyzers")
         progressBar.switchToDeterminate(len(analyzers))
 
