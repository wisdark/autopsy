--- conflicted
+++ resolved
@@ -1517,8 +1517,8 @@
                         job.setErrorsOccurred(true);
                         try {
                             setCaseNodeDataErrorsOccurred(caseDirectoryPath);
-                        } catch (CaseNodeData.InvalidDataException ex) {
-                            sysLogger.log(Level.SEVERE, String.format("Error attempting to get case node data for %s", caseDirectoryPath), ex);
+                        } catch (IOException ex) {
+                            sysLogger.log(Level.SEVERE, String.format("Error attempting to set error flag in case node data for %s", caseDirectoryPath), ex);
                         }
                     } else {
                         job.setErrorsOccurred(false);
@@ -1528,15 +1528,9 @@
                         job.setProcessingStatus(AutoIngestJob.ProcessingStatus.PENDING);
                         if (null != caseDirectoryPath) {
                             try {
-<<<<<<< HEAD
-                                setCaseNodeDataErrorsOccurred(caseDirectoryPath);
-                            } catch (IOException ex) {
-                                sysLogger.log(Level.SEVERE, String.format("Error attempting to get case node data for %s", caseDirectoryPath), ex);
-=======
                                 new AutoIngestJobLogger(manifest.getFilePath(), manifest.getDataSourceFileName(), caseDirectoryPath).logCrashRecoveryWithRetry();
                             } catch (AutoIngestJobLoggerException ex) {
                                 sysLogger.log(Level.SEVERE, String.format("Error creating case auto ingest log entry for crashed job for %s", manifestPath), ex);
->>>>>>> bde420a4
                             }
                         }
                     } else {
