--- conflicted
+++ resolved
@@ -2325,7 +2325,7 @@
                             Thread.sleep(AutoIngestUserPreferences.getSecondsToSleepBetweenCases() * 1000);
                         }
                         currentJob.setCaseDirectoryPath(caseDirectoryPath);
-                        Case caseForJob = Case.getCurrentCaseThrows();
+                        Case caseForJob = Case.getCurrentCase();
                         SYS_LOGGER.log(Level.INFO, "Opened case {0} for {1}", new Object[]{caseForJob.getName(), manifest.getFilePath()});
                         return caseForJob;
 
@@ -2333,18 +2333,7 @@
                         throw new CaseManagementException(String.format("Error creating solr settings file for case %s for %s", caseName, manifest.getFilePath()), ex);
                     } catch (CaseActionException ex) {
                         throw new CaseManagementException(String.format("Error creating or opening case %s for %s", caseName, manifest.getFilePath()), ex);
-                    } catch (NoCurrentCaseException ex) {
-                        /*
-<<<<<<< HEAD
-                         * Deal with the unfortunate fact that Case.getOpenCase
-                         * throws NoCurrentCaseException.
-=======
-                         * Deal with the unfortunate fact that
-                         * Case.getCurrentOpenCase throws NoCurrentCaseException.
->>>>>>> e5955ac5
-                         */
-                        throw new CaseManagementException(String.format("Error getting current case %s for %s", caseName, manifest.getFilePath()), ex);
-                    }
+                    } 
                 } else {
                     throw new CaseManagementException(String.format("Timed out acquiring case name lock for %s for %s", caseName, manifest.getFilePath()));
                 }
