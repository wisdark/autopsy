/*
 * Autopsy Forensic Browser
 *
 * Copyright 2013-15 Basis Technology Corp.
 * Contact: carrier <at> sleuthkit <dot> org
 *
 * Licensed under the Apache License, Version 2.0 (the "License");
 * you may not use this file except in compliance with the License.
 * You may obtain a copy of the License at
 *
 *     http://www.apache.org/licenses/LICENSE-2.0
 *
 * Unless required by applicable law or agreed to in writing, software
 * distributed under the License is distributed on an "AS IS" BASIS,
 * WITHOUT WARRANTIES OR CONDITIONS OF ANY KIND, either express or implied.
 * See the License for the specific language governing permissions and
 * limitations under the License.
 */
package org.sleuthkit.autopsy.imagegallery.gui.drawableviews;

import com.google.common.eventbus.Subscribe;
import java.util.Arrays;
import java.util.Collection;
import java.util.List;
import java.util.Objects;
import java.util.Optional;
import java.util.logging.Logger;
import java.util.stream.Collectors;
import javafx.application.Platform;
import javafx.beans.property.SimpleObjectProperty;
import javafx.beans.property.SimpleStringProperty;
import javafx.fxml.FXML;
import javafx.scene.control.Label;
import javafx.scene.control.TableCell;
import javafx.scene.control.TableColumn;
import javafx.scene.control.TableView;
import javafx.scene.image.Image;
import javafx.scene.image.ImageView;
import javafx.scene.layout.Region;
import javafx.scene.text.Text;
import javafx.util.Pair;
import org.apache.commons.lang3.StringUtils;
import org.sleuthkit.autopsy.events.ContentTagAddedEvent;
import org.sleuthkit.autopsy.events.ContentTagDeletedEvent;
import org.sleuthkit.autopsy.events.TagEvent;
import org.sleuthkit.autopsy.imagegallery.FXMLConstructor;
import org.sleuthkit.autopsy.imagegallery.ImageGalleryController;
import org.sleuthkit.autopsy.imagegallery.datamodel.Category;
import org.sleuthkit.autopsy.imagegallery.datamodel.CategoryManager;
import org.sleuthkit.autopsy.imagegallery.datamodel.DrawableAttribute;
import org.sleuthkit.autopsy.imagegallery.datamodel.DrawableFile;
import org.sleuthkit.datamodel.ContentTag;
import org.sleuthkit.datamodel.TagName;

/**
 * Shows details of the selected file.
 */
public class MetaDataPane extends DrawableUIBase {

    private static final Logger LOGGER = Logger.getLogger(MetaDataPane.class.getName());

    @FXML
    private TableColumn<Pair<DrawableAttribute<?>, ? extends Object>, DrawableAttribute<?>> attributeColumn;

    @FXML
    private TableView<Pair<DrawableAttribute<?>, ? extends Object>> tableView;

    @FXML
    private TableColumn<Pair<DrawableAttribute<?>, ? extends Object>, String> valueColumn;

    public MetaDataPane(ImageGalleryController controller) {
        super(controller);
        FXMLConstructor.construct(this, "MetaDataPane.fxml");
    }

    @FXML
    @SuppressWarnings("unchecked")
    void initialize() {
        assert attributeColumn != null : "fx:id=\"attributeColumn\" was not injected: check your FXML file 'MetaDataPane.fxml'.";
        assert imageView != null : "fx:id=\"imageView\" was not injected: check your FXML file 'MetaDataPane.fxml'.";
        assert tableView != null : "fx:id=\"tableView\" was not injected: check your FXML file 'MetaDataPane.fxml'.";
        assert valueColumn != null : "fx:id=\"valueColumn\" was not injected: check your FXML file 'MetaDataPane.fxml'.";
        getController().getTagsManager().registerListener(this);
        getController().getCategoryManager().registerListener(this);

        tableView.setColumnResizePolicy(TableView.CONSTRAINED_RESIZE_POLICY);
        tableView.setPlaceholder(new Label("Select a file to show its details here."));

        attributeColumn.setCellValueFactory((param) -> new SimpleObjectProperty<>(param.getValue().getKey()));
        attributeColumn.setCellFactory((param) -> new TableCell<Pair<DrawableAttribute<?>, ? extends Object>, DrawableAttribute<?>>() {
            @Override
            protected void updateItem(DrawableAttribute<?> item, boolean empty) {
                super.updateItem(item, empty); //To change body of generated methods, choose Tools | Templates.
                if (item != null) {
                    setText(item.getDisplayName());
                    setGraphic(new ImageView(item.getIcon()));
                } else {
                    setGraphic(null);
                    setText(null);
                }
            }
        });

        attributeColumn.setPrefWidth(USE_COMPUTED_SIZE);

        valueColumn.setCellValueFactory((p) -> {
            return (p.getValue().getKey() == DrawableAttribute.TAGS)
                    ? new SimpleStringProperty(((Collection<TagName>) p.getValue().getValue()).stream()
                            .map(TagName::getDisplayName)
                            .filter(Category::isNotCategoryName)
                            .collect(Collectors.joining(" ; ")))
                    : new SimpleStringProperty(StringUtils.join((Iterable<?>) p.getValue().getValue(), " ; "));
        });
        valueColumn.setPrefWidth(USE_COMPUTED_SIZE);
        valueColumn.setCellFactory((p) -> new TableCell<Pair<DrawableAttribute<?>, ? extends Object>, String>() {
            @Override
            public void updateItem(String item, boolean empty) {
                super.updateItem(item, empty);
                if (!isEmpty()) {
                    Text text = new Text(item);
                    text.wrappingWidthProperty().bind(getTableColumn().widthProperty());
                    setGraphic(text);
                } else {
                    setGraphic(null);
                }
            }
        });
        tableView.getColumns().setAll(Arrays.asList(attributeColumn, valueColumn));

        //listen for selection change
        getController().getSelectionModel().lastSelectedProperty().addListener((observable, oldFileID, newFileID) -> {
            setFile(newFileID);
        });
    }

    @Override
    synchronized protected void setFileHelper(Long newFileID) {
        setFileIDOpt(Optional.ofNullable(newFileID));
        if (newFileID == null) {
            Platform.runLater(() -> {
                imageView.setImage(null);
                imageBorder.setCenter(null);
                tableView.getItems().clear();
                getCategoryBorderRegion().setBorder(null);
            });
        } else {
            disposeContent();
            updateUI();
            updateContent();
        }
    }

    @Override
    CachedLoaderTask<Image, DrawableFile<?>> getNewImageLoadTask(DrawableFile<?> file) {
        return new ThumbnailLoaderTask(file);
    }

    public void updateUI() {
        getFile().ifPresent(file -> {
<<<<<<< HEAD
            final Image icon = file.getThumbnail();
            final List<Pair<DrawableAttribute<?>, Collection<?>>> attributesList = file.getAttributesList();
=======
            final ObservableList<Pair<DrawableAttribute<?>, ? extends Object>> attributesList = file.getAttributesList();
>>>>>>> cbffefae

            Platform.runLater(() -> {
                tableView.getItems().clear();
                tableView.getItems().setAll(attributesList);
            });

            updateCategory();
        });
    }

    @Override
    public Region getCategoryBorderRegion() {
        return imageBorder;
    }

    /** {@inheritDoc } */
    @Subscribe
    @Override
    public void handleCategoryChanged(CategoryManager.CategoryChangeEvent evt) {
        getFileID().ifPresent(fileID -> {
            if (evt.getFileIDs().contains(fileID)) {
                updateUI();
            }
        });
    }

    @Subscribe
    @Override
    public void handleTagAdded(ContentTagAddedEvent evt) {
        handleTagEvent(evt, this::updateUI);
    }

    @Override
    public void handleTagDeleted(ContentTagDeletedEvent evt) {
        handleTagEvent(evt, this::updateUI);
    }

    /**
     *
     * @param tagFileID the value of tagEvent
     * @param runnable  the value of runnable
     */
    void handleTagEvent(TagEvent<ContentTag> tagEvent, final Runnable runnable) {
        getFileID().ifPresent(fileID -> {
            if (Objects.equals(tagEvent.getTag().getContent().getId(), fileID)) {
                runnable.run();
            }
        });
    }
}<|MERGE_RESOLUTION|>--- conflicted
+++ resolved
@@ -157,12 +157,7 @@
 
     public void updateUI() {
         getFile().ifPresent(file -> {
-<<<<<<< HEAD
-            final Image icon = file.getThumbnail();
             final List<Pair<DrawableAttribute<?>, Collection<?>>> attributesList = file.getAttributesList();
-=======
-            final ObservableList<Pair<DrawableAttribute<?>, ? extends Object>> attributesList = file.getAttributesList();
->>>>>>> cbffefae
 
             Platform.runLater(() -> {
                 tableView.getItems().clear();
