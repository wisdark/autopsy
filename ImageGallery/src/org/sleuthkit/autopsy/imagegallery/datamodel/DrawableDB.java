--- conflicted
+++ resolved
@@ -283,17 +283,9 @@
     public static DrawableDB getDrawableDB(Path dbPath, ImageGalleryController controller) {
 
         try {
-<<<<<<< HEAD
-            File db = new File(dbPath);
-            if (!db.exists()) {
-                db.mkdirs();
-            }
-            DrawableDB drawableDB = new DrawableDB(dbPath + File.separator + "drawable.db");
-=======
             Path dbFilePath = dbPath.resolve("drawable.db");
 
             DrawableDB drawableDB = new DrawableDB(dbFilePath);
->>>>>>> ea0ab09c
             drawableDB.controller = controller;
             return drawableDB;
         } catch (SQLException ex) {
@@ -721,19 +713,6 @@
             } catch (SQLException ex) {
                 LOGGER.log(Level.WARNING, "problem counting analyzed files: ", ex);
             }
-<<<<<<< HEAD
-            /*
-             // Old method
-             try (Statement stmt = con.createStatement();
-             //Can't make this a preprared statement because of the IN ( ... )
-             ResultSet analyzedQuery = stmt.executeQuery("SELECT count(analyzed) as analyzed from drawable_files where analyzed = 1 and obj_id in (" + StringUtils.join(fileIDsInGroup, ", ") + ")")) {
-             while (analyzedQuery.next()) {
-             return analyzedQuery.getInt(ANALYZED) == fileIDsInGroup.size();
-             }
-             } catch (SQLException ex) {
-             LOGGER.log(Level.WARNING, "problem counting analyzed files: ", ex);
-             }*/
-=======
 
             //// Old method
             //try (Statement stmt = con.createStatement();
@@ -745,7 +724,6 @@
             //} catch (SQLException ex) {
             //    LOGGER.log(Level.WARNING, "problem counting analyzed files: ", ex);
             //}
->>>>>>> ea0ab09c
         } catch (TskCoreException tskCoreException) {
             LOGGER.log(Level.WARNING, "problem counting analyzed files: ", tskCoreException);
         } finally {
