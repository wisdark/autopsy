<?xml version="1.0" encoding="UTF-8"?>
<!-- You may freely edit this file. See harness/README in the NetBeans platform -->
<!-- for some information on what you could do (e.g. targets to override). -->
<!-- If you delete this file and reopen the project it will be recreated. -->
<project name="org.sleuthkit.autopsy.corelibs" default="netbeans" basedir="." xmlns:ivy="antlib:org.apache.ivy.ant">
    <description>Builds, tests, and runs the project org.sleuthkit.autopsy.corelibs.</description>
    <import file="nbproject/build-impl.xml"/>
    
    <property name="thirdparty.dir" value="${basedir}/../thirdparty" />
    <property name="lib.dir" value="release/modules/lib" />
    
    
    <property name="ivy.install.version" value="2.3.0-rc2" />
    <condition property="ivy.home" value="${env.IVY_HOME}">
        <isset property="env.IVY_HOME" />
    </condition>
    <property name="ivy.home" value="${user.home}/.ant" />
    <property name="ivy.jar.dir" value="${ivy.home}/lib" />
    <property name="ivy.jar.file" value="${ivy.jar.dir}/ivy.jar" />
    
    <condition property="os.family" value="unix">  
        <os family="unix"/>  
    </condition> 
    <condition property="os.family" value="mac">  
        <os family="mac"/>  
    </condition> 
    <condition property="os.family" value="windows">  
        <os family="windows"/>  
    </condition>  
    <import file="build-${os.family}.xml"/> 

    <target name="download-ivy" unless="offline">
        <available file="${ivy.jar.file}" property="ivy.available"/>
        <antcall target="-download-ivy" />
    </target>
    
    <target name="-download-ivy" unless="ivy.available">
        <mkdir dir="${ivy.jar.dir}"/>
        <get src="http://repo2.maven.org/maven2/org/apache/ivy/ivy/${ivy.install.version}/ivy-${ivy.install.version}.jar" 
             dest="${ivy.jar.file}" usetimestamp="true"/>
    </target>

    <!-- init-ivy will bootstrap Ivy if the user doesn't have it already -->
    <target name="init-ivy" depends="download-ivy" unless="ivy.lib.path">
        <path id="ivy.lib.path">
            <fileset dir="${ivy.jar.dir}" includes="*.jar"/>
        </path>
        <taskdef resource="org/apache/ivy/ant/antlib.xml"
                 uri="antlib:org.apache.ivy.ant" classpathref="ivy.lib.path"/>
    </target>
        
    
    <target name="retrieve-deps" description="retrieve dependencies using ivy" depends="init-ivy,build-native-libs">
        <ivy:settings file="ivysettings.xml" />
        <ivy:resolve/>
<<<<<<< HEAD
        <ivy:retrieve sync="true" pattern="release/modules/ext/[artifact]-[revision](-[classifier]).[ext]" />
    </target>
=======
        <ivy:retrieve sync="false" pattern="release/modules/ext/[artifact]-[revision](-[classifier]).[ext]" />
	</target>
>>>>>>> 189adaad
    
    <target name="init" depends="basic-init,files-init,build-init,-javac-init,init-ivy,retrieve-deps">
        <!-- overrode depends attribute -->
        
    </target>
    
</project><|MERGE_RESOLUTION|>--- conflicted
+++ resolved
@@ -53,13 +53,8 @@
     <target name="retrieve-deps" description="retrieve dependencies using ivy" depends="init-ivy,build-native-libs">
         <ivy:settings file="ivysettings.xml" />
         <ivy:resolve/>
-<<<<<<< HEAD
-        <ivy:retrieve sync="true" pattern="release/modules/ext/[artifact]-[revision](-[classifier]).[ext]" />
-    </target>
-=======
         <ivy:retrieve sync="false" pattern="release/modules/ext/[artifact]-[revision](-[classifier]).[ext]" />
 	</target>
->>>>>>> 189adaad
     
     <target name="init" depends="basic-init,files-init,build-init,-javac-init,init-ivy,retrieve-deps">
         <!-- overrode depends attribute -->
