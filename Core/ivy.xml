--- conflicted
+++ resolved
@@ -1,63 +1,59 @@
-<ivy-module version="2.0">
-    <info organisation="org.sleuthkit.autopsy" module="emailparser"/>
-    <configurations >
-        <!-- module dependencies -->
-        <conf name="core"/>
-     
-    </configurations>
-    <dependencies >
-        
-        <dependency conf="core->default" org="com.github.jgraph" name="jgraphx" rev="v3.8.0"/>
-        
-        <dependency conf="core->default" org="org.apache.activemq" name="activemq-all" rev="5.11.1"/>
-        <dependency conf="core->default" org="org.apache.curator" name="curator-client" rev="2.8.0"/>
-        <dependency conf="core->default" org="org.apache.curator" name="curator-framework" rev="2.8.0"/>
-        <dependency conf="core->default" org="org.apache.curator" name="curator-recipes" rev="2.8.0"/>
-               
-        <dependency conf="core->default" org="org.python" name="jython-standalone" rev="2.7.0" />
-        <dependency conf="core->default" org="org.apache.tika" name="tika-core" rev="1.20"/>
-        <!-- Exclude the version of cxf-rt-rs-client from Tika 1.20, one of its depedencies breaks Ivy -->
-        <dependency conf="core->default" org="org.apache.tika" name="tika-parsers" rev="1.20">
-            <exclude module="cxf-rt-rs-client"/>
-            <exclude module="cleartk-ml"/>
-        </dependency>
-        
-        <!-- Pull down the latest cxf-rt-rs-client which has the Ivy fix -->
-        <dependency conf="core->default" org="org.apache.cxf" name="cxf-rt-rs-client" rev="3.3.0"/>
-        <dependency conf="core->default" org="org.cleartk" name="cleartk-ml" rev="2.0.0"/>
-        
-        <dependency conf="core->default" org="com.adobe.xmp" name="xmpcore" rev="5.1.2"/>
-        <dependency conf="core->default" org="org.apache.zookeeper" name="zookeeper" rev="3.4.6"/>
-
-        <dependency conf="core->default" org="com.healthmarketscience.jackcess" name="jackcess" rev="2.2.0"/>
-        <dependency conf="core->default" org="com.healthmarketscience.jackcess" name="jackcess-encrypt" rev="2.1.4"/>
-        
-        <dependency conf="core->default" org="org.apache.commons" name="commons-dbcp2" rev="2.1.1"/>
-        <dependency conf="core->default" org="org.apache.commons" name="commons-pool2" rev="2.4.2"/>
-        <dependency conf="core->default" org="commons-codec" name="commons-codec" rev="1.11"/>
-
-        <dependency conf="core->default" org="org.jsoup" name="jsoup" rev="1.10.3"/>
-		
-        <dependency conf="core->default" org="com.fasterxml.jackson.core" name="jackson-core" rev="2.9.7"/>
-
-        <dependency conf="core->default" org="com.google.cloud" name="google-cloud-translate" rev="1.70.0"/>
-        <dependency conf="core->default" org="org.apache.opennlp" name="opennlp-tools" rev="1.9.1"/>
-        
-        <dependency org="org.sejda.webp-imageio" name="webp-imageio-sejda" rev="0.1.0"/>
-        <dependency org="com.googlecode.libphonenumber" name="libphonenumber" rev="3.5" />
-<<<<<<< HEAD
-        
-=======
->>>>>>> fa826587
-        <dependency conf="core->default" org="commons-validator" name="commons-validator" rev="1.6"/>
-        <dependency conf="core->default" org="net.htmlparser.jericho" name="jericho-html" rev="3.3"/>
-        <dependency org="com.squareup.okhttp" name="okhttp" rev="2.7.5"/>
-        
-        <!-- map support for geolocation -->
-        <dependency conf="core->default" org="org.jxmapviewer" name="jxmapviewer2" rev="2.4"/> 
-        
-        <!-- https://mvnrepository.com/artifact/javax.ws.rs/javax.ws.rs-api -->
-        <dependency org="javax.ws.rs" name="javax.ws.rs-api" rev="2.0"/>
-        <override org="jakarta.ws.rs" module="jakarta.ws.rs-api" rev="2.1.5"/>     
-    </dependencies>
-</ivy-module>+<ivy-module version="2.0">
+    <info organisation="org.sleuthkit.autopsy" module="emailparser"/>
+    <configurations >
+        <!-- module dependencies -->
+        <conf name="core"/>
+     
+    </configurations>
+    <dependencies >
+        
+        <dependency conf="core->default" org="com.github.jgraph" name="jgraphx" rev="v3.8.0"/>
+        
+        <dependency conf="core->default" org="org.apache.activemq" name="activemq-all" rev="5.11.1"/>
+        <dependency conf="core->default" org="org.apache.curator" name="curator-client" rev="2.8.0"/>
+        <dependency conf="core->default" org="org.apache.curator" name="curator-framework" rev="2.8.0"/>
+        <dependency conf="core->default" org="org.apache.curator" name="curator-recipes" rev="2.8.0"/>
+               
+        <dependency conf="core->default" org="org.python" name="jython-standalone" rev="2.7.0" />
+        <dependency conf="core->default" org="org.apache.tika" name="tika-core" rev="1.20"/>
+        <!-- Exclude the version of cxf-rt-rs-client from Tika 1.20, one of its depedencies breaks Ivy -->
+        <dependency conf="core->default" org="org.apache.tika" name="tika-parsers" rev="1.20">
+            <exclude module="cxf-rt-rs-client"/>
+            <exclude module="cleartk-ml"/>
+        </dependency>
+        
+        <!-- Pull down the latest cxf-rt-rs-client which has the Ivy fix -->
+        <dependency conf="core->default" org="org.apache.cxf" name="cxf-rt-rs-client" rev="3.3.0"/>
+        <dependency conf="core->default" org="org.cleartk" name="cleartk-ml" rev="2.0.0"/>
+        
+        <dependency conf="core->default" org="com.adobe.xmp" name="xmpcore" rev="5.1.2"/>
+        <dependency conf="core->default" org="org.apache.zookeeper" name="zookeeper" rev="3.4.6"/>
+
+        <dependency conf="core->default" org="com.healthmarketscience.jackcess" name="jackcess" rev="2.2.0"/>
+        <dependency conf="core->default" org="com.healthmarketscience.jackcess" name="jackcess-encrypt" rev="2.1.4"/>
+        
+        <dependency conf="core->default" org="org.apache.commons" name="commons-dbcp2" rev="2.1.1"/>
+        <dependency conf="core->default" org="org.apache.commons" name="commons-pool2" rev="2.4.2"/>
+        <dependency conf="core->default" org="commons-codec" name="commons-codec" rev="1.11"/>
+
+        <dependency conf="core->default" org="org.jsoup" name="jsoup" rev="1.10.3"/>
+		
+        <dependency conf="core->default" org="com.fasterxml.jackson.core" name="jackson-core" rev="2.9.7"/>
+
+        <dependency conf="core->default" org="com.google.cloud" name="google-cloud-translate" rev="1.70.0"/>
+        <dependency conf="core->default" org="org.apache.opennlp" name="opennlp-tools" rev="1.9.1"/>
+        
+        <dependency org="org.sejda.webp-imageio" name="webp-imageio-sejda" rev="0.1.0"/>
+        <dependency org="com.googlecode.libphonenumber" name="libphonenumber" rev="3.5" />
+        <dependency conf="core->default" org="commons-validator" name="commons-validator" rev="1.6"/>
+        <dependency conf="core->default" org="net.htmlparser.jericho" name="jericho-html" rev="3.3"/>
+        <dependency org="com.squareup.okhttp" name="okhttp" rev="2.7.5"/>
+        
+        <!-- map support for geolocation -->
+        <dependency conf="core->default" org="org.jxmapviewer" name="jxmapviewer2" rev="2.4"/> 
+        
+        <!-- https://mvnrepository.com/artifact/javax.ws.rs/javax.ws.rs-api -->
+        <dependency org="javax.ws.rs" name="javax.ws.rs-api" rev="2.0"/>
+        <override org="jakarta.ws.rs" module="jakarta.ws.rs-api" rev="2.1.5"/>     
+    </dependencies>
+</ivy-module>