--- conflicted
+++ resolved
@@ -23,6 +23,7 @@
 import java.beans.PropertyChangeListener;
 import static java.lang.Boolean.FALSE;
 import java.util.ArrayList;
+import java.util.Arrays;
 import java.util.Collection;
 import java.util.LinkedHashSet;
 import java.util.List;
@@ -31,35 +32,36 @@
 import java.util.logging.Level;
 import java.util.stream.Collectors;
 import org.openide.util.NbBundle;
-import org.sleuthkit.autopsy.casemodule.Case;
-import org.sleuthkit.autopsy.casemodule.NoCurrentCaseException;
+import org.sleuthkit.autopsy.centralrepository.datamodel.CorrelationAttributeInstance;
 import org.sleuthkit.autopsy.centralrepository.datamodel.CorrelationAttributeNormalizationException;
+import org.sleuthkit.autopsy.centralrepository.datamodel.EamArtifactUtil;
+import org.sleuthkit.autopsy.centralrepository.datamodel.EamDb;
+import org.sleuthkit.autopsy.centralrepository.datamodel.EamDbException;
 import org.sleuthkit.autopsy.coreutils.Logger;
+import org.sleuthkit.autopsy.coreutils.ThreadUtils;
 import org.sleuthkit.autopsy.ingest.IngestManager;
 import org.sleuthkit.autopsy.ingest.ModuleDataEvent;
-import org.sleuthkit.autopsy.centralrepository.datamodel.CorrelationAttributeInstance;
-import org.sleuthkit.autopsy.centralrepository.datamodel.EamArtifactUtil;
-import org.sleuthkit.autopsy.centralrepository.datamodel.EamDbException;
 import org.sleuthkit.datamodel.AbstractFile;
+import org.sleuthkit.datamodel.Blackboard;
 import org.sleuthkit.datamodel.BlackboardArtifact;
+import static org.sleuthkit.datamodel.BlackboardArtifact.ARTIFACT_TYPE.TSK_INTERESTING_ARTIFACT_HIT;
 import org.sleuthkit.datamodel.BlackboardAttribute;
+import static org.sleuthkit.datamodel.BlackboardAttribute.ATTRIBUTE_TYPE.TSK_ASSOCIATED_ARTIFACT;
+import static org.sleuthkit.datamodel.BlackboardAttribute.ATTRIBUTE_TYPE.TSK_COMMENT;
+import static org.sleuthkit.datamodel.BlackboardAttribute.ATTRIBUTE_TYPE.TSK_SET_NAME;
+import org.sleuthkit.datamodel.SleuthkitCase;
 import org.sleuthkit.datamodel.TskCoreException;
-import org.sleuthkit.autopsy.centralrepository.datamodel.EamDb;
-import org.sleuthkit.autopsy.coreutils.ThreadUtils;
-<<<<<<< HEAD
-import org.sleuthkit.datamodel.Blackboard;
-=======
-import org.sleuthkit.datamodel.SleuthkitCase;
->>>>>>> cac45684
 
 /**
  * Listen for ingest events and update entries in the Central Repository
  * database accordingly
  */
+@NbBundle.Messages({"IngestEventsListener.ingestmodule.name=Correlation Engine"})
 public class IngestEventsListener {
-
+    
     private static final Logger LOGGER = Logger.getLogger(CorrelationAttributeInstance.class.getName());
-
+    private static final String MODULE_NAME = Bundle.IngestEventsListener_ingestmodule_name();
+    
     final Collection<String> recentlyAddedCeArtifacts = new LinkedHashSet<>();
     private static int correlationModuleInstanceCount;
     private static boolean flagNotableItems;
@@ -68,11 +70,11 @@
     private static final String INGEST_EVENT_THREAD_NAME = "Ingest-Event-Listener-%d";
     private final PropertyChangeListener pcl1 = new IngestModuleEventListener();
     private final PropertyChangeListener pcl2 = new IngestJobEventListener();
-
+    
     IngestEventsListener() {
         jobProcessingExecutor = Executors.newSingleThreadExecutor(new ThreadFactoryBuilder().setNameFormat(INGEST_EVENT_THREAD_NAME).build());
     }
-
+    
     void shutdown() {
         ThreadUtils.shutDownTaskExecutor(jobProcessingExecutor);
     }
@@ -164,46 +166,22 @@
     public synchronized static void setFlagSeenDevices(boolean value) {
         flagSeenDevices = value;
     }
-
+    
     @NbBundle.Messages({"IngestEventsListener.prevTaggedSet.text=Previously Tagged As Notable (Central Repository)",
-        "IngestEventsListener.prevCaseComment.text=Previous Case: ",
-        "IngestEventsListener.ingestmodule.name=Correlation Engine"})
+        "IngestEventsListener.prevCaseComment.text=Previous Case: "})
     static private void postCorrelatedBadArtifactToBlackboard(BlackboardArtifact bbArtifact, List<String> caseDisplayNames) {
-
-        try {
-            String MODULE_NAME = Bundle.IngestEventsListener_ingestmodule_name();
-            
-            Collection<BlackboardAttribute> attributes = new ArrayList<>();
-            attributes.add(new BlackboardAttribute(BlackboardAttribute.ATTRIBUTE_TYPE.TSK_SET_NAME, MODULE_NAME,
-                    Bundle.IngestEventsListener_prevTaggedSet_text()));
-            attributes.add(new BlackboardAttribute(BlackboardAttribute.ATTRIBUTE_TYPE.TSK_COMMENT, MODULE_NAME,
-                    Bundle.IngestEventsListener_prevCaseComment_text() + caseDisplayNames.stream().distinct().collect(Collectors.joining(",", "", ""))));
-            attributes.add(new BlackboardAttribute(BlackboardAttribute.ATTRIBUTE_TYPE.TSK_ASSOCIATED_ARTIFACT, MODULE_NAME, bbArtifact.getArtifactID()));
-            
-            SleuthkitCase tskCase = bbArtifact.getSleuthkitCase();
-            AbstractFile abstractFile = tskCase.getAbstractFileById(bbArtifact.getObjectID());
-            org.sleuthkit.datamodel.Blackboard tskBlackboard = tskCase.getBlackboard();
-            // Create artifact if it doesn't already exist.
-            if (!tskBlackboard.artifactExists(abstractFile, BlackboardArtifact.ARTIFACT_TYPE.TSK_INTERESTING_ARTIFACT_HIT, attributes)) {
-                BlackboardArtifact tifArtifact = abstractFile.newArtifact(BlackboardArtifact.ARTIFACT_TYPE.TSK_INTERESTING_ARTIFACT_HIT);
-                tifArtifact.addAttributes(attributes);
-                
-                try {
-                    // index the artifact for keyword search
-                    Blackboard blackboard = Case.getCurrentCaseThrows().getServices().getBlackboard();
-                    blackboard.indexArtifact(tifArtifact);
-                } catch (Blackboard.BlackboardException | NoCurrentCaseException ex) {
-                    LOGGER.log(Level.SEVERE, "Unable to index blackboard artifact " + tifArtifact.getArtifactID(), ex); //NON-NLS
-                }
-
-                // fire event to notify UI of this new artifact
-                IngestServices.getInstance().fireModuleDataEvent(new ModuleDataEvent(MODULE_NAME, BlackboardArtifact.ARTIFACT_TYPE.TSK_INTERESTING_ARTIFACT_HIT));
-            }
-        } catch (TskCoreException ex) {
-            LOGGER.log(Level.SEVERE, "Failed to create BlackboardArtifact.", ex); // NON-NLS
-        } catch (IllegalStateException ex) {
-            LOGGER.log(Level.SEVERE, "Failed to create BlackboardAttribute.", ex); // NON-NLS
-        }
+        
+        Collection<BlackboardAttribute> attributes = Arrays.asList(
+                new BlackboardAttribute(
+                        TSK_SET_NAME, MODULE_NAME,
+                        Bundle.IngestEventsListener_prevTaggedSet_text()),
+                new BlackboardAttribute(
+                        TSK_COMMENT, MODULE_NAME,
+                        Bundle.IngestEventsListener_prevCaseComment_text() + caseDisplayNames.stream().distinct().collect(Collectors.joining(","))),
+                new BlackboardAttribute(
+                        TSK_ASSOCIATED_ARTIFACT, MODULE_NAME,
+                        bbArtifact.getArtifactID()));
+        postArtifactToBlackboard(bbArtifact, attributes);
     }
 
     /**
@@ -217,59 +195,42 @@
         "# {1} - count",
         "IngestEventsListener.prevCount.text=Number of previous {0}: {1}"})
     static private void postCorrelatedPreviousArtifactToBlackboard(BlackboardArtifact bbArtifact) {
-
+        Collection<BlackboardAttribute> attributes = Arrays.asList(
+                new BlackboardAttribute(
+                        TSK_SET_NAME, MODULE_NAME,
+                        Bundle.IngestEventsListener_prevExists_text()),
+                new BlackboardAttribute(
+                        TSK_ASSOCIATED_ARTIFACT, MODULE_NAME,
+                        bbArtifact.getArtifactID()));
+        postArtifactToBlackboard(bbArtifact, attributes);
+    }
+    
+    private static void postArtifactToBlackboard(BlackboardArtifact bbArtifact, Collection<BlackboardAttribute> attributes) {
         try {
-            String MODULE_NAME = Bundle.IngestEventsListener_ingestmodule_name();
-            
-            Collection<BlackboardAttribute> attributes = new ArrayList<>();
-            BlackboardAttribute att = new BlackboardAttribute(BlackboardAttribute.ATTRIBUTE_TYPE.TSK_SET_NAME, MODULE_NAME,
-                    Bundle.IngestEventsListener_prevExists_text());
-            attributes.add(att);
-            attributes.add(new BlackboardAttribute(BlackboardAttribute.ATTRIBUTE_TYPE.TSK_ASSOCIATED_ARTIFACT, MODULE_NAME, bbArtifact.getArtifactID()));
             
             SleuthkitCase tskCase = bbArtifact.getSleuthkitCase();
             AbstractFile abstractFile = bbArtifact.getSleuthkitCase().getAbstractFileById(bbArtifact.getObjectID());
-            org.sleuthkit.datamodel.Blackboard tskBlackboard = tskCase.getBlackboard();
+            Blackboard blackboard = tskCase.getBlackboard();
             // Create artifact if it doesn't already exist.
-            if (!tskBlackboard.artifactExists(abstractFile, BlackboardArtifact.ARTIFACT_TYPE.TSK_INTERESTING_ARTIFACT_HIT, attributes)) {
-                BlackboardArtifact tifArtifact = abstractFile.newArtifact(BlackboardArtifact.ARTIFACT_TYPE.TSK_INTERESTING_ARTIFACT_HIT);
+            if (!blackboard.artifactExists(abstractFile, TSK_INTERESTING_ARTIFACT_HIT, attributes)) {
+                BlackboardArtifact tifArtifact = abstractFile.newArtifact(TSK_INTERESTING_ARTIFACT_HIT);
                 tifArtifact.addAttributes(attributes);
-                
                 try {
                     // index the artifact for keyword search
-                    Blackboard blackboard = Case.getCurrentCaseThrows().getServices().getBlackboard();
-                    blackboard.indexArtifact(tifArtifact);
-                } catch (Blackboard.BlackboardException | NoCurrentCaseException ex) {
+                    blackboard.postArtifact(tifArtifact, MODULE_NAME);
+                } catch (Blackboard.BlackboardException ex) {
                     LOGGER.log(Level.SEVERE, "Unable to index blackboard artifact " + tifArtifact.getArtifactID(), ex); //NON-NLS
                 }
-
-<<<<<<< HEAD
-            tifArtifact.addAttributes(attributes);
-            try {
-                /*
-                 * post the artifact, which will index the artifact for keyword
-                 * search and fire an event to notify UI of this new artifact
-                 */
-                Blackboard blackboard = Case.getCurrentCaseThrows().getSleuthkitCase().getBlackboard();
-                blackboard.postArtifact(tifArtifact, MODULE_NAME);
-            } catch (Blackboard.BlackboardException | NoCurrentCaseException ex) {
-                LOGGER.log(Level.SEVERE, "Unable to index blackboard artifact " + tifArtifact.getArtifactID(), ex); //NON-NLS
-            }
-
-=======
-                // fire event to notify UI of this new artifact
-                IngestServices.getInstance().fireModuleDataEvent(new ModuleDataEvent(MODULE_NAME, BlackboardArtifact.ARTIFACT_TYPE.TSK_INTERESTING_ARTIFACT_HIT));
-            }
->>>>>>> cac45684
+            }
         } catch (TskCoreException ex) {
             LOGGER.log(Level.SEVERE, "Failed to create BlackboardArtifact.", ex); // NON-NLS
         } catch (IllegalStateException ex) {
             LOGGER.log(Level.SEVERE, "Failed to create BlackboardAttribute.", ex); // NON-NLS
         }
     }
-
+    
     private class IngestModuleEventListener implements PropertyChangeListener {
-
+        
         @Override
         public void propertyChange(PropertyChangeEvent evt) {
             //if ingest is running we want there to check if there is a Correlation Engine module running 
@@ -295,9 +256,9 @@
             }
         }
     }
-
+    
     private class IngestJobEventListener implements PropertyChangeListener {
-
+        
         @Override
         public void propertyChange(PropertyChangeEvent evt) {
             switch (IngestManager.IngestJobEvent.valueOf(evt.getPropertyName())) {
@@ -307,11 +268,11 @@
                 }
             }
         }
-
-    }
-
+        
+    }
+    
     private final class AnalysisCompleteTask implements Runnable {
-
+        
         @Override
         public void run() {
             // clear the tracker to reduce memory usage
@@ -321,21 +282,21 @@
             //else another instance of the Correlation Engine Module is still being run.
         } // DATA_SOURCE_ANALYSIS_COMPLETED
     }
-
+    
     private final class DataAddedTask implements Runnable {
-
+        
         private final EamDb dbManager;
         private final PropertyChangeEvent event;
         private final boolean flagNotableItemsEnabled;
         private final boolean flagPreviousItemsEnabled;
-
+        
         private DataAddedTask(EamDb db, PropertyChangeEvent evt, boolean flagNotableItemsEnabled, boolean flagPreviousItemsEnabled) {
             dbManager = db;
             event = evt;
             this.flagNotableItemsEnabled = flagNotableItemsEnabled;
             this.flagPreviousItemsEnabled = flagPreviousItemsEnabled;
         }
-
+        
         @Override
         public void run() {
             if (!EamDb.isEnabled()) {
@@ -347,7 +308,7 @@
                 return;
             }
             List<CorrelationAttributeInstance> eamArtifacts = new ArrayList<>();
-
+            
             for (BlackboardArtifact bbArtifact : bbArtifacts) {
                 // eamArtifact will be null OR a EamArtifact containing one EamArtifactInstance.
                 List<CorrelationAttributeInstance> convertedArtifacts = EamArtifactUtil.makeInstancesFromBlackboardArtifact(bbArtifact, true);
@@ -372,7 +333,7 @@
                                 }
                             }
                             if (flagPreviousItemsEnabled
-                                    && (eamArtifact.getCorrelationType().getId() == CorrelationAttributeInstance.USBID_TYPE_ID
+                                && (eamArtifact.getCorrelationType().getId() == CorrelationAttributeInstance.USBID_TYPE_ID
                                     || eamArtifact.getCorrelationType().getId() == CorrelationAttributeInstance.ICCID_TYPE_ID
                                     || eamArtifact.getCorrelationType().getId() == CorrelationAttributeInstance.IMEI_TYPE_ID
                                     || eamArtifact.getCorrelationType().getId() == CorrelationAttributeInstance.IMSI_TYPE_ID
