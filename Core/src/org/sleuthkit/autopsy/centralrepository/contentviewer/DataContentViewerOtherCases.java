/*
 * Central Repository
 *
 * Copyright 2015-2018 Basis Technology Corp.
 * Contact: carrier <at> sleuthkit <dot> org
 *
 * Licensed under the Apache License, Version 2.0 (the "License");
 * you may not use this file except in compliance with the License.
 * You may obtain a copy of the License at
 *
 *     http://www.apache.org/licenses/LICENSE-2.0
 *
 * Unless required by applicable law or agreed to in writing, software
 * distributed under the License is distributed on an "AS IS" BASIS,
 * WITHOUT WARRANTIES OR CONDITIONS OF ANY KIND, either express or implied.
 * See the License for the specific language governing permissions and
 * limitations under the License.
 */
package org.sleuthkit.autopsy.centralrepository.contentviewer;

import java.awt.Component;
import java.awt.event.ActionEvent;
import java.awt.event.ActionListener;
import java.io.BufferedWriter;
import java.io.File;
import java.io.IOException;
import java.nio.file.Files;
import java.util.ArrayList;
import java.util.Calendar;
import java.util.Collection;
import java.util.HashMap;
import java.util.List;
import java.util.Map;
import java.util.logging.Level;
import org.sleuthkit.autopsy.coreutils.Logger;
import java.util.stream.Collectors;
import javax.swing.JFileChooser;
import javax.swing.JMenuItem;
import javax.swing.JOptionPane;
import static javax.swing.JOptionPane.DEFAULT_OPTION;
import static javax.swing.JOptionPane.PLAIN_MESSAGE;
import static javax.swing.JOptionPane.ERROR_MESSAGE;
import javax.swing.filechooser.FileNameExtensionFilter;
import javax.swing.table.TableCellRenderer;
import javax.swing.table.TableColumn;
import org.openide.nodes.Node;
import org.openide.util.NbBundle.Messages;
import org.openide.util.lookup.ServiceProvider;
import org.sleuthkit.autopsy.casemodule.Case;
import org.sleuthkit.autopsy.casemodule.NoCurrentCaseException;
import org.sleuthkit.autopsy.corecomponentinterfaces.DataContentViewer;
import org.sleuthkit.autopsy.centralrepository.datamodel.CorrelationAttribute;
import org.sleuthkit.autopsy.centralrepository.datamodel.CorrelationAttributeInstance;
import org.sleuthkit.autopsy.centralrepository.datamodel.EamArtifactUtil;
import org.sleuthkit.autopsy.centralrepository.datamodel.CorrelationCase;
import org.sleuthkit.autopsy.centralrepository.datamodel.CorrelationDataSource;
import org.sleuthkit.autopsy.centralrepository.datamodel.EamDbException;
import org.sleuthkit.datamodel.AbstractFile;
import org.sleuthkit.datamodel.BlackboardArtifact;
import org.sleuthkit.datamodel.BlackboardArtifactTag;
import org.sleuthkit.datamodel.Content;
import org.sleuthkit.datamodel.ContentTag;
import org.sleuthkit.datamodel.TskCoreException;
import org.sleuthkit.datamodel.TskException;
import org.sleuthkit.autopsy.centralrepository.datamodel.EamDb;
import org.sleuthkit.datamodel.SleuthkitCase;
import org.sleuthkit.datamodel.TskData;

/**
 * View correlation results from other cases
 */
@ServiceProvider(service = DataContentViewer.class, position = 8)
@Messages({"DataContentViewerOtherCases.title=Other Occurrences",
    "DataContentViewerOtherCases.toolTip=Displays instances of the selected file/artifact from other occurrences.",})
public class DataContentViewerOtherCases extends javax.swing.JPanel implements DataContentViewer {

    private final static Logger LOGGER = Logger.getLogger(DataContentViewerOtherCases.class.getName());

    private final DataContentViewerOtherCasesTableModel tableModel;
    private final Collection<CorrelationAttribute> correlationAttributes;
    /**
     * Could be null.
     */
    private AbstractFile file;

    /**
     * Creates new form DataContentViewerOtherCases
     */
    public DataContentViewerOtherCases() {
        this.tableModel = new DataContentViewerOtherCasesTableModel();
        this.correlationAttributes = new ArrayList<>();

        initComponents();
        customizeComponents();
        reset();
    }

    private void customizeComponents() {
        ActionListener actList = new ActionListener() {
            @Override
            public void actionPerformed(ActionEvent e) {
                JMenuItem jmi = (JMenuItem) e.getSource();
                if (jmi.equals(selectAllMenuItem)) {
                    otherCasesTable.selectAll();
                } else if (jmi.equals(showCaseDetailsMenuItem)) {
                    showCaseDetails(otherCasesTable.getSelectedRow());
                } else if (jmi.equals(exportToCSVMenuItem)) {
                    try {
                        saveToCSV();
                    } catch (NoCurrentCaseException ex) {
                        LOGGER.log(Level.SEVERE, "Exception while getting open case.", ex); // NON-NLS
                    }
                } else if (jmi.equals(showCommonalityMenuItem)) {
                    showCommonalityDetails();
                }
            }
        };

        exportToCSVMenuItem.addActionListener(actList);
        selectAllMenuItem.addActionListener(actList);
        showCaseDetailsMenuItem.addActionListener(actList);
        showCommonalityMenuItem.addActionListener(actList);

        // Set background of every nth row as light grey.
        TableCellRenderer renderer = new DataContentViewerOtherCasesTableCellRenderer();
        otherCasesTable.setDefaultRenderer(Object.class, renderer);
        tableStatusPanelLabel.setVisible(false);
    }

    @Messages({"DataContentViewerOtherCases.correlatedArtifacts.isEmpty=There are no files or artifacts to correlate.",
        "# {0} - commonality percentage",
        "# {1} - correlation type",
        "# {2} - correlation value",
        "DataContentViewerOtherCases.correlatedArtifacts.byType={0}% of data sources have {2} (type: {1})\n",
        "DataContentViewerOtherCases.correlatedArtifacts.title=Attribute Frequency",
        "DataContentViewerOtherCases.correlatedArtifacts.failed=Failed to get frequency details."})
    /**
     * Show how common the selected correlationAttributes are with details dialog.
     */
    private void showCommonalityDetails() {
        if (correlationAttributes.isEmpty()) {
            JOptionPane.showConfirmDialog(showCommonalityMenuItem,
                    Bundle.DataContentViewerOtherCases_correlatedArtifacts_isEmpty(),
                    Bundle.DataContentViewerOtherCases_correlatedArtifacts_title(),
                    DEFAULT_OPTION, PLAIN_MESSAGE);
        } else {
            StringBuilder msg = new StringBuilder();
            int percentage;
            try {
                EamDb dbManager = EamDb.getInstance();
                for (CorrelationAttribute eamArtifact : correlationAttributes) {
                    percentage = dbManager.getFrequencyPercentage(eamArtifact);
                    msg.append(Bundle.DataContentViewerOtherCases_correlatedArtifacts_byType(percentage,
                            eamArtifact.getCorrelationType().getDisplayName(),
                            eamArtifact.getCorrelationValue()));
                }
                JOptionPane.showConfirmDialog(showCommonalityMenuItem,
                        msg.toString(),
                        Bundle.DataContentViewerOtherCases_correlatedArtifacts_title(),
                        DEFAULT_OPTION, PLAIN_MESSAGE);
            } catch (EamDbException ex) {
                LOGGER.log(Level.SEVERE, "Error getting commonality details.", ex);
                JOptionPane.showConfirmDialog(showCommonalityMenuItem,
                        Bundle.DataContentViewerOtherCases_correlatedArtifacts_failed(),
                        Bundle.DataContentViewerOtherCases_correlatedArtifacts_title(),
                        DEFAULT_OPTION, ERROR_MESSAGE);
            }
        }
    }

    @Messages({"DataContentViewerOtherCases.caseDetailsDialog.notSelected=No Row Selected",
        "DataContentViewerOtherCases.caseDetailsDialog.noDetails=No details for this case.",
        "DataContentViewerOtherCases.caseDetailsDialog.noDetailsReference=No case details for Global reference properties.",
        "DataContentViewerOtherCases.caseDetailsDialog.noCaseNameError=Error",
        "DataContentViewerOtherCases.noOpenCase.errMsg=No open case available."})
    private void showCaseDetails(int selectedRowViewIdx) {
        Case openCase;
        try {
            openCase = Case.getCurrentCaseThrows();
        } catch (NoCurrentCaseException ex) {
            JOptionPane.showConfirmDialog(showCaseDetailsMenuItem,
                    Bundle.DataContentViewerOtherCases_noOpenCase_errMsg(),
                    Bundle.DataContentViewerOtherCases_noOpenCase_errMsg(),
                    DEFAULT_OPTION, PLAIN_MESSAGE);
            return;
        }
        String caseDisplayName = Bundle.DataContentViewerOtherCases_caseDetailsDialog_noCaseNameError();
        try {
            if (-1 != selectedRowViewIdx) {
                EamDb dbManager = EamDb.getInstance();
                int selectedRowModelIdx = otherCasesTable.convertRowIndexToModel(selectedRowViewIdx);
                CorrelationAttribute eamArtifact = (CorrelationAttribute) tableModel.getRow(selectedRowModelIdx);
                CorrelationCase eamCasePartial = eamArtifact.getInstances().get(0).getCorrelationCase();
                if (eamCasePartial == null) {
                    JOptionPane.showConfirmDialog(showCaseDetailsMenuItem,
                            Bundle.DataContentViewerOtherCases_caseDetailsDialog_noDetailsReference(),
                            caseDisplayName,
                            DEFAULT_OPTION, PLAIN_MESSAGE);
                    return;
                }
                caseDisplayName = eamCasePartial.getDisplayName();
                // query case details
                CorrelationCase eamCase = dbManager.getCase(openCase);
                if (eamCase == null) {
                    JOptionPane.showConfirmDialog(showCaseDetailsMenuItem,
                            Bundle.DataContentViewerOtherCases_caseDetailsDialog_noDetails(),
                            caseDisplayName,
                            DEFAULT_OPTION, PLAIN_MESSAGE);
                    return;
                }

                // display case details
                JOptionPane.showConfirmDialog(showCaseDetailsMenuItem,
                        eamCase.getCaseDetailsOptionsPaneDialog(),
                        caseDisplayName,
                        DEFAULT_OPTION, PLAIN_MESSAGE);
            } else {
                JOptionPane.showConfirmDialog(showCaseDetailsMenuItem,
                        Bundle.DataContentViewerOtherCases_caseDetailsDialog_notSelected(),
                        caseDisplayName,
                        DEFAULT_OPTION, PLAIN_MESSAGE);
            }
        } catch (EamDbException ex) {
            JOptionPane.showConfirmDialog(showCaseDetailsMenuItem,
                    Bundle.DataContentViewerOtherCases_caseDetailsDialog_noDetails(),
                    caseDisplayName,
                    DEFAULT_OPTION, PLAIN_MESSAGE);
        }
    }

    private void saveToCSV() throws NoCurrentCaseException {
        if (0 != otherCasesTable.getSelectedRowCount()) {
            Calendar now = Calendar.getInstance();
            String fileName = String.format("%1$tY%1$tm%1$te%1$tI%1$tM%1$tS_other_data_sources.csv", now);
            CSVFileChooser.setCurrentDirectory(new File(Case.getCurrentCaseThrows().getExportDirectory()));
            CSVFileChooser.setSelectedFile(new File(fileName));
            CSVFileChooser.setFileFilter(new FileNameExtensionFilter("csv file", "csv"));

            int returnVal = CSVFileChooser.showSaveDialog(otherCasesTable);
            if (returnVal == JFileChooser.APPROVE_OPTION) {

                File selectedFile = CSVFileChooser.getSelectedFile();
                if (!selectedFile.getName().endsWith(".csv")) { // NON-NLS
                    selectedFile = new File(selectedFile.toString() + ".csv"); // NON-NLS
                }

                writeSelectedRowsToFileAsCSV(selectedFile);
            }
        }
    }

    private void writeSelectedRowsToFileAsCSV(File destFile) {
        StringBuilder content;
        int[] selectedRowViewIndices = otherCasesTable.getSelectedRows();
        int colCount = tableModel.getColumnCount();

        try (BufferedWriter writer = Files.newBufferedWriter(destFile.toPath())) {

            // write column names
            content = new StringBuilder("");
            for (int colIdx = 0; colIdx < colCount; colIdx++) {
                content.append('"').append(tableModel.getColumnName(colIdx)).append('"');
                if (colIdx < (colCount - 1)) {
                    content.append(",");
                }
            }

            content.append(System.getProperty("line.separator"));
            writer.write(content.toString());

            // write rows
            for (int rowViewIdx : selectedRowViewIndices) {
                content = new StringBuilder("");
                for (int colIdx = 0; colIdx < colCount; colIdx++) {
                    int rowModelIdx = otherCasesTable.convertRowIndexToModel(rowViewIdx);
                    content.append('"').append(tableModel.getValueAt(rowModelIdx, colIdx)).append('"');
                    if (colIdx < (colCount - 1)) {
                        content.append(",");
                    }
                }
                content.append(System.getProperty("line.separator"));
                writer.write(content.toString());
            }

        } catch (IOException ex) {
            LOGGER.log(Level.SEVERE, "Error writing selected rows to CSV.", ex);
        }
    }

    /**
     * Reset the UI and clear cached data.
     */
    private void reset() {
        // start with empty table
        tableModel.clearTable();
        correlationAttributes.clear();
    }

    @Override
    public String getTitle() {
        return Bundle.DataContentViewerOtherCases_title();
    }

    @Override
    public String getToolTip() {
        return Bundle.DataContentViewerOtherCases_toolTip();
    }

    @Override
    public DataContentViewer createInstance() {
        return new DataContentViewerOtherCases();
    }

    @Override
    public Component getComponent() {
        return this;
    }

    @Override
    public void resetComponent() {
        reset();
    }

    @Override
    public int isPreferred(Node node) {
        return 1;
    }

    /**
     * Get the associated BlackboardArtifact from a node, if it exists.
     *
     * @param node The node
     *
     * @return The associated BlackboardArtifact, or null
     */
    private BlackboardArtifact getBlackboardArtifactFromNode(Node node) {
        BlackboardArtifactTag nodeBbArtifactTag = node.getLookup().lookup(BlackboardArtifactTag.class);
        BlackboardArtifact nodeBbArtifact = node.getLookup().lookup(BlackboardArtifact.class);

        if (nodeBbArtifactTag != null) {
            return nodeBbArtifactTag.getArtifact();
        } else if (nodeBbArtifact != null) {
            return nodeBbArtifact;
        }

        return null;
    }

    /**
     * Get the associated AbstractFile from a node, if it exists.
     *
     * @param node The node
     *
     * @return The associated AbstractFile, or null
     */
    private AbstractFile getAbstractFileFromNode(Node node) {
        BlackboardArtifactTag nodeBbArtifactTag = node.getLookup().lookup(BlackboardArtifactTag.class);
        ContentTag nodeContentTag = node.getLookup().lookup(ContentTag.class);
        BlackboardArtifact nodeBbArtifact = node.getLookup().lookup(BlackboardArtifact.class);
        AbstractFile nodeAbstractFile = node.getLookup().lookup(AbstractFile.class);

        if (nodeBbArtifactTag != null) {
            Content content = nodeBbArtifactTag.getContent();
            if (content instanceof AbstractFile) {
                return (AbstractFile) content;
            }
        } else if (nodeContentTag != null) {
            Content content = nodeContentTag.getContent();
            if (content instanceof AbstractFile) {
                return (AbstractFile) content;
            }
        } else if (nodeBbArtifact != null) {
            Content content;
            try {
                content = nodeBbArtifact.getSleuthkitCase().getContentById(nodeBbArtifact.getObjectID());
            } catch (TskCoreException ex) {
                LOGGER.log(Level.SEVERE, "Error retrieving blackboard artifact", ex); // NON-NLS
                return null;
            }

            if (content instanceof AbstractFile) {
                return (AbstractFile) content;
            }
        } else if (nodeAbstractFile != null) {
            return nodeAbstractFile;
        }

        return null;
    }

    /**
     * Determine what attributes can be used for correlation based on the node.
     * If EamDB is not enabled, get the default Files correlation.
     *
     * @param node The node to correlate
     *
     * @return A list of attributes that can be used for correlation
     */
    private Collection<CorrelationAttribute> getCorrelationAttributesFromNode(Node node) {
        Collection<CorrelationAttribute> ret = new ArrayList<>();

        // correlate on blackboard artifact attributes if they exist and supported
        BlackboardArtifact bbArtifact = getBlackboardArtifactFromNode(node);
        if (bbArtifact != null) {
            ret.addAll(EamArtifactUtil.getCorrelationAttributeFromBlackboardArtifact(bbArtifact, false, false));
        }

        // we can correlate based on the MD5 if it is enabled      
        if (this.file != null && EamDb.isEnabled()) {
            try {

                List<CorrelationAttribute.Type> artifactTypes = EamDb.getInstance().getDefinedCorrelationTypes();
                String md5 = this.file.getMd5Hash();
                if (md5 != null && !md5.isEmpty() && null != artifactTypes && !artifactTypes.isEmpty()) {
                    for (CorrelationAttribute.Type aType : artifactTypes) {
                        if (aType.getId() == CorrelationAttribute.FILES_TYPE_ID) {
                            ret.add(new CorrelationAttribute(aType, md5));
                            break;
                        }
                    }
                }
            } catch (EamDbException ex) {
                LOGGER.log(Level.SEVERE, "Error connecting to DB", ex); // NON-NLS
            }

        } else {
            try {
                // If EamDb not enabled, get the Files default correlation type to allow Other Occurances to be enabled.   
                if(this.file != null) {
                    ret.add(new CorrelationAttribute(CorrelationAttribute.getDefaultCorrelationTypes().get(0), this.file.getMd5Hash()));
                }
            } catch (EamDbException ex) {
                LOGGER.log(Level.SEVERE, "Error connecting to DB", ex); // NON-NLS
            }
        }

        return ret;
    }

    /**
     * Query the db for artifact instances from other cases correlated to the
     * given central repository artifact. Will not show instances from the same
     * datasource / device
     *
     * @param corAttr CorrelationAttribute to query for
     * @param dataSourceName Data source to filter results
     * @param deviceId Device Id to filter results
     *
     * @return A collection of correlated artifact instances from other cases
     */
    private Map<ArtifactKey, CorrelationAttributeInstance> getCorrelatedInstances(CorrelationAttribute corAttr, String dataSourceName, String deviceId) {
        // @@@ Check exception
        try {
<<<<<<< HEAD
            String caseUUID = Case.getOpenCase().getName();
            HashMap<ArtifactKey, CorrelationAttributeInstance> artifactInstances = new HashMap<>();

            if (EamDb.isEnabled()) {
                EamDb dbManager = EamDb.getInstance();
                artifactInstances.putAll(dbManager.getArtifactInstancesByTypeValue(corAttr.getCorrelationType(), corAttr.getCorrelationValue()).stream()
                        .filter(artifactInstance -> !artifactInstance.getCorrelationCase().getCaseUUID().equals(caseUUID)
                        || !artifactInstance.getCorrelationDataSource().getName().equals(dataSourceName)
                        || !artifactInstance.getCorrelationDataSource().getDeviceID().equals(deviceId))
                        .collect(Collectors.toMap(c -> new ArtifactKey(c.getCorrelationDataSource().getDeviceID(), c.getFilePath()), c -> c)));
            }

            if (corAttr.getCorrelationType().getDisplayName().equals("Files")) {
                final Case openCase = Case.getOpenCase();

                List<AbstractFile> caseDbFiles = addCaseDbMatches(corAttr, openCase);
                for (AbstractFile caseDbFile : caseDbFiles) {
                    addOrUpdateAttributeInstance(openCase, artifactInstances, caseDbFile);
                }
            }

=======
            String caseUUID = Case.getCurrentCaseThrows().getName();
            EamDb dbManager = EamDb.getInstance();
            Collection<CorrelationAttributeInstance> artifactInstances = dbManager.getArtifactInstancesByTypeValue(corAttr.getCorrelationType(), corAttr.getCorrelationValue()).stream()
                    .filter(artifactInstance -> !artifactInstance.getCorrelationCase().getCaseUUID().equals(caseUUID)
                    || !artifactInstance.getCorrelationDataSource().getName().equals(dataSourceName)
                    || !artifactInstance.getCorrelationDataSource().getDeviceID().equals(deviceId))
                    .collect(Collectors.toList());
>>>>>>> 70fae681
            return artifactInstances;
        } catch (EamDbException ex) {
            LOGGER.log(Level.SEVERE, "Error getting artifact instances from database.", ex); // NON-NLS
        } catch (NoCurrentCaseException ex) {
            LOGGER.log(Level.SEVERE, "Exception while getting open case.", ex); // NON-NLS
        } catch (TskCoreException ex) {
            // do nothing. 
            // @@@ Review this behavior
        }

        return new HashMap<>(0);
    }

    private List<AbstractFile> addCaseDbMatches(CorrelationAttribute corAttr, Case openCase) throws NoCurrentCaseException, TskCoreException, EamDbException {
        String md5 = corAttr.getCorrelationValue();

        SleuthkitCase tsk = openCase.getSleuthkitCase();
        List<AbstractFile> matches = tsk.findAllFilesWhere(String.format("md5 = '%s'", new Object[]{md5}));

        List<AbstractFile> caseDbArtifactInstances = new ArrayList<>();
        for (AbstractFile fileMatch : matches) {
            if (this.file.equals(fileMatch)) {
                continue; // If this is the file the user clicked on
            }
            caseDbArtifactInstances.add(fileMatch);
        }
        return caseDbArtifactInstances;

    }

    private void addOrUpdateAttributeInstance(final Case openCase, Map<ArtifactKey, CorrelationAttributeInstance> artifactInstances, AbstractFile caseDbFile) throws TskCoreException, EamDbException {
        CorrelationCase caze = new CorrelationCase(openCase.getNumber(), openCase.getDisplayName());
        CorrelationDataSource dataSource = CorrelationDataSource.fromTSKDataSource(caze, caseDbFile.getDataSource());
        String filePath = caseDbFile.getParentPath() + caseDbFile.getName();
        ArtifactKey instKey = new ArtifactKey(dataSource.getDeviceID(), filePath);
        CorrelationAttributeInstance caseDbInstance = new CorrelationAttributeInstance(caze, dataSource, filePath, "", caseDbFile.getKnown());
        TskData.FileKnown knownStatus = caseDbInstance.getKnownStatus();
        // If not known, check Tags for known and set
        TskData.FileKnown knownBad = TskData.FileKnown.BAD;
        if (!knownStatus.equals(knownBad)) {
            List<ContentTag> fileMatchTags = openCase.getServices().getTagsManager().getContentTagsByContent(caseDbFile);
            for (ContentTag tag : fileMatchTags) {
                TskData.FileKnown tagKnownStatus = tag.getName().getKnownStatus();
                if (tagKnownStatus.equals(knownBad)) {
                    caseDbInstance.setKnownStatus(knownBad);
                    break;
                }
            }
        }

        // If known, or not in CR, add
        if (caseDbInstance.getKnownStatus().equals(knownBad) || !artifactInstances.containsKey(instKey)) {
            artifactInstances.put(instKey, caseDbInstance);
        }
    }

    @Override
    public boolean isSupported(Node node) {
        this.file = this.getAbstractFileFromNode(node);
        //  Is supported if this node
        //      has correlatable content (File, BlackboardArtifact) OR
        //      other common files across datasources.
        return this.file != null
                && this.file.getSize() > 0
                && !getCorrelationAttributesFromNode(node).isEmpty();
    }

    @Override
    @Messages({"DataContentViewerOtherCases.table.nodbconnection=Cannot connect to central repository database."})
    public void setNode(Node node) {

        reset(); // reset the table to empty.
        if (node == null) {
            return;
        }
        //could be null
        this.file = this.getAbstractFileFromNode(node);
        populateTable(node);
    }

    /**
     * Load the correlatable data into the table model. If there is no data
     * available display the message on the status panel.
     *
     * @param node The node being viewed.
     */
    @Messages({"DataContentViewerOtherCases.table.isempty=There are no associated artifacts or files from other occurrences to display.",
        "DataContentViewerOtherCases.table.noArtifacts=Correlation cannot be performed on the selected file."})
    private void populateTable(Node node) {
        String dataSourceName = "";
        String deviceId = "";
        try {
            if (this.file != null) {
                Content dataSource = this.file.getDataSource();
                dataSourceName = dataSource.getName();
                deviceId = Case.getCurrentCaseThrows().getSleuthkitCase().getDataSource(dataSource.getId()).getDeviceId();
            }
        } catch (TskException | NoCurrentCaseException ex) {
            // do nothing. 
            // @@@ Review this behavior
        }

        // get the attributes we can correlate on
        correlationAttributes.addAll(getCorrelationAttributesFromNode(node));
        for (CorrelationAttribute corAttr : correlationAttributes) {
            Map<ArtifactKey, CorrelationAttributeInstance> corAttrInstances = new HashMap<>(0);

            // get correlation and reference set instances from DB
            corAttrInstances.putAll(getCorrelatedInstances(corAttr, dataSourceName, deviceId));

            corAttrInstances.values().forEach((corAttrInstance) -> {
                try {
                    CorrelationAttribute newCeArtifact = new CorrelationAttribute(
                            corAttr.getCorrelationType(),
                            corAttr.getCorrelationValue()
                    );
                    newCeArtifact.addInstance(corAttrInstance);
                    tableModel.addEamArtifact(newCeArtifact);
                } catch (EamDbException ex) {
                    LOGGER.log(Level.SEVERE, "Error creating correlation attribute", ex);
                }
            });
        }

        if (correlationAttributes.isEmpty()) {
            displayMessageOnTableStatusPanel(Bundle.DataContentViewerOtherCases_table_noArtifacts());
        } else if (0 == tableModel.getRowCount()) {
            displayMessageOnTableStatusPanel(Bundle.DataContentViewerOtherCases_table_isempty());
        } else {
            clearMessageOnTableStatusPanel();
            setColumnWidths();
        }
    }

    private void setColumnWidths() {
        for (int idx = 0; idx < tableModel.getColumnCount(); idx++) {
            TableColumn column = otherCasesTable.getColumnModel().getColumn(idx);
            int colWidth = tableModel.getColumnPreferredWidth(idx);
            if (0 < colWidth) {
                column.setPreferredWidth(colWidth);
            }
        }
    }

    private void displayMessageOnTableStatusPanel(String message) {
        tableStatusPanelLabel.setText(message);
        tableStatusPanelLabel.setVisible(true);
    }

    private void clearMessageOnTableStatusPanel() {
        tableStatusPanelLabel.setVisible(false);
    }

    /**
     * This method is called from within the constructor to initialize the form.
     * WARNING: Do NOT modify this code. The content of this method is always
     * regenerated by the Form Editor.
     */
    @SuppressWarnings("unchecked")
    // <editor-fold defaultstate="collapsed" desc="Generated Code">//GEN-BEGIN:initComponents
    private void initComponents() {

        rightClickPopupMenu = new javax.swing.JPopupMenu();
        selectAllMenuItem = new javax.swing.JMenuItem();
        exportToCSVMenuItem = new javax.swing.JMenuItem();
        showCaseDetailsMenuItem = new javax.swing.JMenuItem();
        showCommonalityMenuItem = new javax.swing.JMenuItem();
        CSVFileChooser = new javax.swing.JFileChooser();
        otherCasesPanel = new javax.swing.JPanel();
        tableContainerPanel = new javax.swing.JPanel();
        tableScrollPane = new javax.swing.JScrollPane();
        otherCasesTable = new javax.swing.JTable();
        tableStatusPanel = new javax.swing.JPanel();
        tableStatusPanelLabel = new javax.swing.JLabel();

        org.openide.awt.Mnemonics.setLocalizedText(selectAllMenuItem, org.openide.util.NbBundle.getMessage(DataContentViewerOtherCases.class, "DataContentViewerOtherCases.selectAllMenuItem.text")); // NOI18N
        rightClickPopupMenu.add(selectAllMenuItem);

        org.openide.awt.Mnemonics.setLocalizedText(exportToCSVMenuItem, org.openide.util.NbBundle.getMessage(DataContentViewerOtherCases.class, "DataContentViewerOtherCases.exportToCSVMenuItem.text")); // NOI18N
        rightClickPopupMenu.add(exportToCSVMenuItem);

        org.openide.awt.Mnemonics.setLocalizedText(showCaseDetailsMenuItem, org.openide.util.NbBundle.getMessage(DataContentViewerOtherCases.class, "DataContentViewerOtherCases.showCaseDetailsMenuItem.text")); // NOI18N
        rightClickPopupMenu.add(showCaseDetailsMenuItem);

        org.openide.awt.Mnemonics.setLocalizedText(showCommonalityMenuItem, org.openide.util.NbBundle.getMessage(DataContentViewerOtherCases.class, "DataContentViewerOtherCases.showCommonalityMenuItem.text")); // NOI18N
        rightClickPopupMenu.add(showCommonalityMenuItem);

        setMinimumSize(new java.awt.Dimension(1500, 10));
        setOpaque(false);
        setPreferredSize(new java.awt.Dimension(1500, 44));

        otherCasesPanel.setPreferredSize(new java.awt.Dimension(1500, 144));

        tableContainerPanel.setPreferredSize(new java.awt.Dimension(1500, 63));

        tableScrollPane.setPreferredSize(new java.awt.Dimension(1500, 30));

        otherCasesTable.setAutoCreateRowSorter(true);
        otherCasesTable.setModel(tableModel);
        otherCasesTable.setToolTipText(org.openide.util.NbBundle.getMessage(DataContentViewerOtherCases.class, "DataContentViewerOtherCases.table.toolTip.text")); // NOI18N
        otherCasesTable.setComponentPopupMenu(rightClickPopupMenu);
        otherCasesTable.setSelectionMode(javax.swing.ListSelectionModel.SINGLE_INTERVAL_SELECTION);
        tableScrollPane.setViewportView(otherCasesTable);

        tableStatusPanel.setPreferredSize(new java.awt.Dimension(1500, 16));

        tableStatusPanelLabel.setForeground(new java.awt.Color(255, 0, 51));

        javax.swing.GroupLayout tableStatusPanelLayout = new javax.swing.GroupLayout(tableStatusPanel);
        tableStatusPanel.setLayout(tableStatusPanelLayout);
        tableStatusPanelLayout.setHorizontalGroup(
            tableStatusPanelLayout.createParallelGroup(javax.swing.GroupLayout.Alignment.LEADING)
            .addGap(0, 0, Short.MAX_VALUE)
            .addGroup(tableStatusPanelLayout.createParallelGroup(javax.swing.GroupLayout.Alignment.LEADING)
                .addGroup(tableStatusPanelLayout.createSequentialGroup()
                    .addContainerGap()
                    .addComponent(tableStatusPanelLabel, javax.swing.GroupLayout.DEFAULT_SIZE, 780, Short.MAX_VALUE)
                    .addContainerGap()))
        );
        tableStatusPanelLayout.setVerticalGroup(
            tableStatusPanelLayout.createParallelGroup(javax.swing.GroupLayout.Alignment.LEADING)
            .addGap(0, 16, Short.MAX_VALUE)
            .addGroup(tableStatusPanelLayout.createParallelGroup(javax.swing.GroupLayout.Alignment.LEADING)
                .addGroup(tableStatusPanelLayout.createSequentialGroup()
                    .addComponent(tableStatusPanelLabel, javax.swing.GroupLayout.PREFERRED_SIZE, 16, javax.swing.GroupLayout.PREFERRED_SIZE)
                    .addGap(0, 0, Short.MAX_VALUE)))
        );

        javax.swing.GroupLayout tableContainerPanelLayout = new javax.swing.GroupLayout(tableContainerPanel);
        tableContainerPanel.setLayout(tableContainerPanelLayout);
        tableContainerPanelLayout.setHorizontalGroup(
            tableContainerPanelLayout.createParallelGroup(javax.swing.GroupLayout.Alignment.LEADING)
            .addComponent(tableScrollPane, javax.swing.GroupLayout.Alignment.TRAILING, javax.swing.GroupLayout.DEFAULT_SIZE, javax.swing.GroupLayout.DEFAULT_SIZE, Short.MAX_VALUE)
            .addComponent(tableStatusPanel, javax.swing.GroupLayout.Alignment.TRAILING, javax.swing.GroupLayout.DEFAULT_SIZE, javax.swing.GroupLayout.DEFAULT_SIZE, Short.MAX_VALUE)
        );
        tableContainerPanelLayout.setVerticalGroup(
            tableContainerPanelLayout.createParallelGroup(javax.swing.GroupLayout.Alignment.LEADING)
            .addGroup(tableContainerPanelLayout.createSequentialGroup()
                .addComponent(tableScrollPane, javax.swing.GroupLayout.DEFAULT_SIZE, javax.swing.GroupLayout.DEFAULT_SIZE, Short.MAX_VALUE)
                .addPreferredGap(javax.swing.LayoutStyle.ComponentPlacement.RELATED)
                .addComponent(tableStatusPanel, javax.swing.GroupLayout.PREFERRED_SIZE, javax.swing.GroupLayout.DEFAULT_SIZE, javax.swing.GroupLayout.PREFERRED_SIZE)
                .addContainerGap())
        );

        javax.swing.GroupLayout otherCasesPanelLayout = new javax.swing.GroupLayout(otherCasesPanel);
        otherCasesPanel.setLayout(otherCasesPanelLayout);
        otherCasesPanelLayout.setHorizontalGroup(
            otherCasesPanelLayout.createParallelGroup(javax.swing.GroupLayout.Alignment.LEADING)
            .addGap(0, 1500, Short.MAX_VALUE)
            .addGroup(otherCasesPanelLayout.createParallelGroup(javax.swing.GroupLayout.Alignment.LEADING)
                .addComponent(tableContainerPanel, javax.swing.GroupLayout.Alignment.TRAILING, javax.swing.GroupLayout.DEFAULT_SIZE, javax.swing.GroupLayout.DEFAULT_SIZE, Short.MAX_VALUE))
        );
        otherCasesPanelLayout.setVerticalGroup(
            otherCasesPanelLayout.createParallelGroup(javax.swing.GroupLayout.Alignment.LEADING)
            .addGap(0, 60, Short.MAX_VALUE)
            .addGroup(otherCasesPanelLayout.createParallelGroup(javax.swing.GroupLayout.Alignment.LEADING)
                .addGroup(otherCasesPanelLayout.createSequentialGroup()
                    .addComponent(tableContainerPanel, javax.swing.GroupLayout.DEFAULT_SIZE, 60, Short.MAX_VALUE)
                    .addGap(0, 0, 0)))
        );

        javax.swing.GroupLayout layout = new javax.swing.GroupLayout(this);
        this.setLayout(layout);
        layout.setHorizontalGroup(
            layout.createParallelGroup(javax.swing.GroupLayout.Alignment.LEADING)
            .addComponent(otherCasesPanel, javax.swing.GroupLayout.DEFAULT_SIZE, javax.swing.GroupLayout.DEFAULT_SIZE, Short.MAX_VALUE)
        );
        layout.setVerticalGroup(
            layout.createParallelGroup(javax.swing.GroupLayout.Alignment.LEADING)
            .addComponent(otherCasesPanel, javax.swing.GroupLayout.DEFAULT_SIZE, 60, Short.MAX_VALUE)
        );
    }// </editor-fold>//GEN-END:initComponents


    // Variables declaration - do not modify//GEN-BEGIN:variables
    private javax.swing.JFileChooser CSVFileChooser;
    private javax.swing.JMenuItem exportToCSVMenuItem;
    private javax.swing.JPanel otherCasesPanel;
    private javax.swing.JTable otherCasesTable;
    private javax.swing.JPopupMenu rightClickPopupMenu;
    private javax.swing.JMenuItem selectAllMenuItem;
    private javax.swing.JMenuItem showCaseDetailsMenuItem;
    private javax.swing.JMenuItem showCommonalityMenuItem;
    private javax.swing.JPanel tableContainerPanel;
    private javax.swing.JScrollPane tableScrollPane;
    private javax.swing.JPanel tableStatusPanel;
    private javax.swing.JLabel tableStatusPanelLabel;
    // End of variables declaration//GEN-END:variables

}<|MERGE_RESOLUTION|>--- conflicted
+++ resolved
@@ -451,7 +451,6 @@
     private Map<ArtifactKey, CorrelationAttributeInstance> getCorrelatedInstances(CorrelationAttribute corAttr, String dataSourceName, String deviceId) {
         // @@@ Check exception
         try {
-<<<<<<< HEAD
             String caseUUID = Case.getOpenCase().getName();
             HashMap<ArtifactKey, CorrelationAttributeInstance> artifactInstances = new HashMap<>();
 
@@ -473,15 +472,6 @@
                 }
             }
 
-=======
-            String caseUUID = Case.getCurrentCaseThrows().getName();
-            EamDb dbManager = EamDb.getInstance();
-            Collection<CorrelationAttributeInstance> artifactInstances = dbManager.getArtifactInstancesByTypeValue(corAttr.getCorrelationType(), corAttr.getCorrelationValue()).stream()
-                    .filter(artifactInstance -> !artifactInstance.getCorrelationCase().getCaseUUID().equals(caseUUID)
-                    || !artifactInstance.getCorrelationDataSource().getName().equals(dataSourceName)
-                    || !artifactInstance.getCorrelationDataSource().getDeviceID().equals(deviceId))
-                    .collect(Collectors.toList());
->>>>>>> 70fae681
             return artifactInstances;
         } catch (EamDbException ex) {
             LOGGER.log(Level.SEVERE, "Error getting artifact instances from database.", ex); // NON-NLS
