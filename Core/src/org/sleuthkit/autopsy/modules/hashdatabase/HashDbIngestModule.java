--- conflicted
+++ resolved
@@ -149,11 +149,7 @@
     @Override
     public ProcessResult process(AbstractFile file) {
         try {
-<<<<<<< HEAD
-            blackboard = Case.getOpenCase().getSleuthkitCase().getBlackboard();
-=======
-            blackboard = Case.getCurrentCaseThrows().getServices().getBlackboard();
->>>>>>> b187f430
+            blackboard = Case.getCurrentCaseThrows().getSleuthkitCase().getBlackboard();
         } catch (NoCurrentCaseException ex) {
             logger.log(Level.SEVERE, "Exception while getting open case.", ex); //NON-NLS
             return ProcessResult.ERROR;
