/*
 * Autopsy Forensic Browser
 *
 * Copyright 2011-2014 Basis Technology Corp.
 * Contact: carrier <at> sleuthkit <dot> org
 *
 * Licensed under the Apache License, Version 2.0 (the "License");
 * you may not use this file except in compliance with the License.
 * You may obtain a copy of the License at
 *
 *     http://www.apache.org/licenses/LICENSE-2.0
 *
 * Unless required by applicable law or agreed to in writing, software
 * distributed under the License is distributed on an "AS IS" BASIS,
 * WITHOUT WARRANTIES OR CONDITIONS OF ANY KIND, either express or implied.
 * See the License for the specific language governing permissions and
 * limitations under the License.
 */
package org.sleuthkit.autopsy.modules.fileextmismatch;

import java.util.ArrayList;
import java.util.Arrays;
import java.util.Collections;
import java.util.HashMap;
import java.util.List;
import java.util.logging.Level;
import org.openide.util.NbBundle;
import org.sleuthkit.autopsy.coreutils.Logger;
import org.sleuthkit.autopsy.ingest.IngestModuleAdapter;
import org.sleuthkit.autopsy.ingest.FileIngestModule;
import org.sleuthkit.autopsy.ingest.IngestJobContext;
import org.sleuthkit.autopsy.ingest.IngestMessage;
import org.sleuthkit.autopsy.ingest.IngestServices;
import org.sleuthkit.autopsy.ingest.ModuleDataEvent;
import org.sleuthkit.autopsy.ingest.IngestModuleReferenceCounter;
import org.sleuthkit.datamodel.AbstractFile;
import org.sleuthkit.datamodel.BlackboardArtifact;
import org.sleuthkit.datamodel.BlackboardArtifact.ARTIFACT_TYPE;
import org.sleuthkit.datamodel.BlackboardAttribute;
import org.sleuthkit.datamodel.TskCoreException;
import org.sleuthkit.datamodel.TskData;
import org.sleuthkit.datamodel.TskException;

/**
 * Flags mismatched filename extensions based on file signature.
 */
public class FileExtMismatchIngestModule extends IngestModuleAdapter implements FileIngestModule {

    private static final Logger logger = Logger.getLogger(FileExtMismatchIngestModule.class.getName());
    private final IngestServices services = IngestServices.getInstance();
    private final FileExtMismatchDetectorModuleSettings settings;
    private HashMap<String, String[]> SigTypeToExtMap = new HashMap<>();
    private long jobId;
    private static final HashMap<Long, IngestJobTotals> totalsForIngestJobs = new HashMap<>();    
    private static final IngestModuleReferenceCounter refCounter = new IngestModuleReferenceCounter();

    private static class IngestJobTotals {
        private long processTime = 0;
        private long numFiles = 0;
    }
    
    private static synchronized void initTotals(long ingestJobId) {
        totalsForIngestJobs.put(ingestJobId, new IngestJobTotals());
    }
 
    /**
     * Update the match time total and increment num of files for this job
     * @param ingestJobId  
     * @param matchTimeInc amount of time to add
     */
    private static synchronized void addToTotals(long ingestJobId, long processTimeInc) {
        IngestJobTotals ingestJobTotals = totalsForIngestJobs.get(ingestJobId);
        if (ingestJobTotals == null) {
            ingestJobTotals = new IngestJobTotals();
            totalsForIngestJobs.put(ingestJobId, ingestJobTotals);
        }
        
        ingestJobTotals.processTime += processTimeInc;
        ingestJobTotals.numFiles++;
        totalsForIngestJobs.put(ingestJobId, ingestJobTotals);
    }    
    
    FileExtMismatchIngestModule(FileExtMismatchDetectorModuleSettings settings) {
        this.settings = settings;
    }

    @Override
    public void startUp(IngestJobContext context) throws IngestModuleException {
        jobId = context.getJobId();
        refCounter.incrementAndGet(jobId);

        FileExtMismatchXML xmlLoader = FileExtMismatchXML.getDefault();
        SigTypeToExtMap = xmlLoader.load();
    }

    @Override
    public ProcessResult process(AbstractFile abstractFile) {
        // skip non-files
        if ((abstractFile.getType() == TskData.TSK_DB_FILES_TYPE_ENUM.UNALLOC_BLOCKS)
                || (abstractFile.getType() == TskData.TSK_DB_FILES_TYPE_ENUM.UNUSED_BLOCKS)) {
            return ProcessResult.OK;
        }

        // deleted files often have content that was not theirs and therefor causes mismatch
        if ((abstractFile.isMetaFlagSet(TskData.TSK_FS_META_FLAG_ENUM.UNALLOC))
                || (abstractFile.isDirNameFlagSet(TskData.TSK_FS_NAME_FLAG_ENUM.UNALLOC))) {
            return ProcessResult.OK;
        }

        try {
            long startTime = System.currentTimeMillis();

            boolean mismatchDetected = compareSigTypeToExt(abstractFile);

            addToTotals(jobId, System.currentTimeMillis() - startTime);

            if (mismatchDetected) {
                // add artifact               
                BlackboardArtifact bart = abstractFile.newArtifact(ARTIFACT_TYPE.TSK_EXT_MISMATCH_DETECTED);

                services.fireModuleDataEvent(new ModuleDataEvent(FileExtMismatchDetectorModuleFactory.getModuleName(), ARTIFACT_TYPE.TSK_EXT_MISMATCH_DETECTED, Collections.singletonList(bart)));
            }
            return ProcessResult.OK;
        } catch (TskException ex) {
            logger.log(Level.WARNING, "Error matching file signature", ex); //NON-NLS
            return ProcessResult.ERROR;
        }
    }

    /**
     * Compare file type for file and extension.
     *
     * @param abstractFile
     * @return false if the two match. True if there is a mismatch.
     */
    private boolean compareSigTypeToExt(AbstractFile abstractFile) {
        try {
            String currActualExt = abstractFile.getNameExtension();

            // If we are skipping names with no extension
            if (settings.skipFilesWithNoExtension() && currActualExt.isEmpty()) {
                return false;
            }

            // find file_sig value.
            // check the blackboard for a file type attribute
            ArrayList<BlackboardAttribute> attributes = abstractFile.getGenInfoAttributes(BlackboardAttribute.ATTRIBUTE_TYPE.TSK_FILE_TYPE_SIG);
            for (BlackboardAttribute attribute : attributes) {
                String currActualSigType = attribute.getValueString();
                if (settings.skipFilesWithTextPlainMimeType()) {
                    if (!currActualExt.isEmpty() && currActualSigType.equals("text/plain")) { //NON-NLS
                        return false;
                    }
                }

                //get known allowed values from the map for this type
                String[] allowedExtArray = SigTypeToExtMap.get(currActualSigType);
                if (allowedExtArray != null) {
                    List<String> allowedExtList = Arrays.asList(allowedExtArray);

                    // see if the filename ext is in the allowed list
                    if (allowedExtList != null) {
                        for (String e : allowedExtList) {
                            if (e.equals(currActualExt)) {
                                return false;
                            }
                        }
                        return true; //potential mismatch
                    }
                }
            }
        } catch (TskCoreException ex) {
            logger.log(Level.WARNING, "Error while getting file signature from blackboard.", ex); //NON-NLS
        }

        return false;
    }

    @Override
    public void shutDown(boolean ingestJobCancelled) {
        // We only need to post the summary msg from the last module per job
        if (refCounter.decrementAndGet(jobId) == 0) {    
            IngestJobTotals jobTotals = totalsForIngestJobs.remove(jobId);

            StringBuilder detailsSb = new StringBuilder();
            detailsSb.append("<table border='0' cellpadding='4' width='280'>"); //NON-NLS
            detailsSb.append("<tr><td>").append(FileExtMismatchDetectorModuleFactory.getModuleName()).append("</td></tr>"); //NON-NLS
            detailsSb.append("<tr><td>").append( //NON-NLS
                    NbBundle.getMessage(this.getClass(), "FileExtMismatchIngestModule.complete.totalProcTime"))
<<<<<<< HEAD
                    .append("</td><td>").append(jobTotals.processTime).append("</td></tr>\n");
            detailsSb.append("<tr><td>").append(
                    NbBundle.getMessage(this.getClass(), "FileExtMismatchIngestModule.complete.totalFiles"))
                    .append("</td><td>").append(jobTotals.numFiles).append("</td></tr>\n");
            detailsSb.append("</table>");
=======
                    .append("</td><td>").append(processTime.get()).append("</td></tr>\n"); //NON-NLS
            detailsSb.append("<tr><td>").append( //NON-NLS
                    NbBundle.getMessage(this.getClass(), "FileExtMismatchIngestModule.complete.totalFiles"))
                    .append("</td><td>").append(numFiles.get()).append("</td></tr>\n"); //NON-NLS
            detailsSb.append("</table>"); //NON-NLS
>>>>>>> 1bd4d58e
            services.postMessage(IngestMessage.createMessage(IngestMessage.MessageType.INFO, FileExtMismatchDetectorModuleFactory.getModuleName(),
                    NbBundle.getMessage(this.getClass(),
                    "FileExtMismatchIngestModule.complete.svcMsg.text"),
                    detailsSb.toString()));
        }
    }
}<|MERGE_RESOLUTION|>--- conflicted
+++ resolved
@@ -187,19 +187,12 @@
             detailsSb.append("<tr><td>").append(FileExtMismatchDetectorModuleFactory.getModuleName()).append("</td></tr>"); //NON-NLS
             detailsSb.append("<tr><td>").append( //NON-NLS
                     NbBundle.getMessage(this.getClass(), "FileExtMismatchIngestModule.complete.totalProcTime"))
-<<<<<<< HEAD
-                    .append("</td><td>").append(jobTotals.processTime).append("</td></tr>\n");
-            detailsSb.append("<tr><td>").append(
-                    NbBundle.getMessage(this.getClass(), "FileExtMismatchIngestModule.complete.totalFiles"))
-                    .append("</td><td>").append(jobTotals.numFiles).append("</td></tr>\n");
-            detailsSb.append("</table>");
-=======
-                    .append("</td><td>").append(processTime.get()).append("</td></tr>\n"); //NON-NLS
+                    .append("</td><td>").append(jobTotals.processTime).append("</td></tr>\n"); //NON-NLS
             detailsSb.append("<tr><td>").append( //NON-NLS
                     NbBundle.getMessage(this.getClass(), "FileExtMismatchIngestModule.complete.totalFiles"))
-                    .append("</td><td>").append(numFiles.get()).append("</td></tr>\n"); //NON-NLS
+                    .append("</td><td>").append(jobTotals.numFiles).append("</td></tr>\n"); //NON-NLS
             detailsSb.append("</table>"); //NON-NLS
->>>>>>> 1bd4d58e
+
             services.postMessage(IngestMessage.createMessage(IngestMessage.MessageType.INFO, FileExtMismatchDetectorModuleFactory.getModuleName(),
                     NbBundle.getMessage(this.getClass(),
                     "FileExtMismatchIngestModule.complete.svcMsg.text"),
