--- conflicted
+++ resolved
@@ -83,10 +83,7 @@
                                       <Component id="saveTypeButton" min="-2" max="-2" attributes="0"/>
                                       <EmptySpace min="-2" pref="8" max="-2" attributes="0"/>
                                   </Group>
-<<<<<<< HEAD
                                   <Component id="isFooterCheckBox" min="-2" max="-2" attributes="0"/>
-=======
->>>>>>> 755c6607
                               </Group>
                           </Group>
                           <Component id="jLabel1" alignment="0" min="-2" max="-2" attributes="0"/>
