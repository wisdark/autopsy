/*
 * Autopsy Forensic Browser
 *
 * Copyright 2014-2018 Basis Technology Corp.
 * Contact: carrier <at> sleuthkit <dot> org
 *
 * Licensed under the Apache License, Version 2.0 (the "License");
 * you may not use this file except in compliance with the License.
 * You may obtain a copy of the License at
 *
 *     http://www.apache.org/licenses/LICENSE-2.0
 *
 * Unless required by applicable law or agreed to in writing, software
 * distributed under the License is distributed on an "AS IS" BASIS,
 * WITHOUT WARRANTIES OR CONDITIONS OF ANY KIND, either express or implied.
 * See the License for the specific language governing permissions and
 * limitations under the License.
 */
package org.sleuthkit.autopsy.ingest;

import java.util.ArrayList;
import java.util.Arrays;
import java.util.Collection;
import java.util.Collections;
import java.util.Date;
import java.util.List;
import java.util.Map;
import java.util.concurrent.ConcurrentHashMap;
import java.util.concurrent.atomic.AtomicInteger;
import java.util.concurrent.atomic.AtomicLong;
import java.util.logging.Level;
import org.openide.util.NbBundle;
import org.sleuthkit.autopsy.casemodule.Case;
import org.sleuthkit.autopsy.coreutils.Logger;
import org.sleuthkit.datamodel.AbstractFile;
import org.sleuthkit.datamodel.Content;
import org.sleuthkit.datamodel.DataSource;
import org.sleuthkit.datamodel.TskCoreException;
import org.sleuthkit.datamodel.TskDataException;

/**
 * Analyzes one or more data sources using a set of ingest modules specified via
 * ingest job settings.
 */
public final class IngestJob {

    /*
     * An ingest job can be cancelled for various reasons.
     */
    public enum CancellationReason {

        NOT_CANCELLED(NbBundle.getMessage(IngestJob.class, "IngestJob.cancelReason.notCancelled.text")),
        USER_CANCELLED(NbBundle.getMessage(IngestJob.class, "IngestJob.cancelReason.cancelledByUser.text")),
        INGEST_MODULES_STARTUP_FAILED(NbBundle.getMessage(IngestJob.class, "IngestJob.cancelReason.ingestModStartFail.text")),
        OUT_OF_DISK_SPACE(NbBundle.getMessage(IngestJob.class, "IngestJob.cancelReason.outOfDiskSpace.text")),
        SERVICES_DOWN(NbBundle.getMessage(IngestJob.class, "IngestJob.cancelReason.servicesDown.text")),
        CASE_CLOSED(NbBundle.getMessage(IngestJob.class, "IngestJob.cancelReason.caseClosed.text"));

        private final String displayName;

        private CancellationReason(String displayName) {
            this.displayName = displayName;
        }

        public String getDisplayName() {
            return displayName;
        }
    }
    
    enum Mode {
	BATCH,
	STREAMING
    }
    
    private static final Logger logger = Logger.getLogger(IngestJob.class.getName());
    private final static AtomicLong nextId = new AtomicLong(0L);
    private final long id;
    private final List<Content> dataSources = new ArrayList<>();
    private final List<AbstractFile> files = new ArrayList<>();
    private final Mode ingestMode;
    private final Map<Long, IngestJobPipeline> ingestJobPipelines;
    private final AtomicInteger incompleteJobsCount;
    private final IngestJobSettings settings;
    private volatile CancellationReason cancellationReason;

    /**
     * Constructs an ingest job that analyzes one or more data sources using a
     * set of ingest modules specified via ingest settings.
     *
     * @param dataSources The data sources to be ingested.
     * @param settings    The ingest settings.
     */
    IngestJob(Collection<Content> dataSources, IngestJobSettings settings) {
        this.id = IngestJob.nextId.getAndIncrement();
	this.settings = settings;
        this.ingestJobPipelines = new ConcurrentHashMap<>();
	this.ingestMode = Mode.BATCH;
	this.dataSources.addAll(dataSources);
        incompleteJobsCount = new AtomicInteger(dataSources.size());
        cancellationReason = CancellationReason.NOT_CANCELLED;
    }

    /**
     * Constructs an ingest job that analyzes one data source using a set of
     * ingest modules specified via ingest job settings. Either all of the files
     * in the data source or a given subset of the files will be analyzed.
     *
     * @param dataSource The data source to be analyzed.
     * @param files      A subset of the files for the data source.
     * @param settings   The ingest job settings.
     */
    IngestJob(Content dataSource, List<AbstractFile> files, IngestJobSettings settings) {
	this(Arrays.asList(dataSource), settings);
	this.files.addAll(files);
    }
    
    /**
     * Constructs an ingest job that analyzes one data source, possibly using
     * an ingest stream
     *
     * @param settings   The ingest job settings.
     */
    IngestJob(DataSource dataSource, Mode ingestMode, IngestJobSettings settings) {
        this.id = IngestJob.nextId.getAndIncrement();
        this.ingestJobPipelines = new ConcurrentHashMap<>();
	this.dataSources.add(dataSource);
	this.settings = settings;
	this.ingestMode = ingestMode;
        incompleteJobsCount = new AtomicInteger(1);
        cancellationReason = CancellationReason.NOT_CANCELLED;
    }

    /**
     * Gets the unique identifier assigned to this ingest job.
     *
     * @return The job identifier.
     */
    public long getId() {
        return this.id;
    }

    /**
     * Checks to see if this ingest job has at least one non-empty ingest module
     * pipeline (first or second stage data-source-level pipeline or file-level
     * pipeline).
     *
     * @return True or false.
     */
    boolean hasIngestPipeline() {
	return (!settings.getEnabledIngestModuleTemplates().isEmpty());
    }
    
    /**
     * Add a set of files (by object ID) to be ingested.
     * 
     * @param fileObjIds the list of file IDs
     */
    void addStreamingIngestFiles(List<Long> fileObjIds) {
	getStreamingIngestPipeline().addStreamingIngestFiles(fileObjIds);
    }
    
    /**
     * Start data source processing for streaming ingest.
     */
    void processStreamingIngestDataSource() {
	getStreamingIngestPipeline().processStreamingIngestDataSource();
    }
    
    /**
     * This is a workaround to get the right pipeline. For streaming ingest
     * there will only be one. Might be able to pass/store the ID to avoid this.
     * 
     * @return 
     */
    private IngestJobPipeline getStreamingIngestPipeline() {
	return ingestJobPipelines.values().iterator().next();
    }
    
    
    /**
<<<<<<< HEAD
     * If we're in streaming ingest mode we will have one data source.
     * 
     * @return 
     */
    private Content getStreamingIngestDataSource() {
	return this.dataSources.get(0);
=======
     * TODO This will not be necessary
     * if the data source is has been created when the ingest job is initialized. 
     * 
     * @param dataSourceObjId
     */
    void setStreamingIngestDataSource(long dataSourceObjId) {
        try {
            streamingIngestDataSource = Case.getCurrentCase().getSleuthkitCase().getDataSource(dataSourceObjId);
        } catch (TskCoreException | TskDataException ex) {
            // Log the error. The start() method will fail later if this occurs.
            logger.log(Level.SEVERE, "Error loading data source with ID " + dataSourceObjId, ex);
        }
>>>>>>> b0be1447
    }

    /**
     * Starts this ingest job by starting its ingest module pipelines and
     * scheduling the ingest tasks that make up the job.
     *
     * @return A collection of ingest module start up errors, empty on success.
     */
    List<IngestModuleError> start() {
	
	/*
	 * Set up the pipeline(s)
	 */
	if (ingestMode == Mode.STREAMING) {
<<<<<<< HEAD
	    IngestJobPipeline ingestJobPipeline = new IngestJobPipeline(this, getStreamingIngestDataSource(), settings);
	    this.ingestJobPipelines.put(ingestJobPipeline.getId(), ingestJobPipeline);
=======
            if (streamingIngestDataSource == null) {
                logger.log(Level.SEVERE, "Error starting streaming ingest - data source not set");
                return new ArrayList<>();
            }
	    
            IngestJobPipeline ingestJobPipeline = new IngestJobPipeline(this, streamingIngestDataSource, settings);
            this.ingestJobPipelines.put(ingestJobPipeline.getId(), ingestJobPipeline);
>>>>>>> b0be1447
	} else if (files.isEmpty()) {
	    for (Content dataSource : dataSources) {
		IngestJobPipeline ingestJobPipeline = new IngestJobPipeline(this, dataSource, settings);
		this.ingestJobPipelines.put(ingestJobPipeline.getId(), ingestJobPipeline);
	    }
        } else {
	    IngestJobPipeline ingestJobPipeline = new IngestJobPipeline(this, dataSources.get(0), files, settings);
	    this.ingestJobPipelines.put(ingestJobPipeline.getId(), ingestJobPipeline);
	}
	incompleteJobsCount.set(ingestJobPipelines.size());
	
        /*
         * Try to start each data source ingest job. Note that there is an
         * assumption here that if there is going to be a module
         * startup failure, it will be for the first ingest job pipeline.
         *
         * TODO (RC): Consider separating module start up from pipeline startup
         * so that no processing is done if this assumption is false.
         */
        List<IngestModuleError> errors = new ArrayList<>();
        for (IngestJobPipeline ingestJobPipeline : this.ingestJobPipelines.values()) {
            errors.addAll(ingestJobPipeline.start());
            if (errors.isEmpty() == false) {
                break;
            }
        }

        /*
         * Handle start up success or failure.
         */
        if (errors.isEmpty()) {
            for (IngestJobPipeline dataSourceJob : this.ingestJobPipelines.values()) {
                IngestManager.getInstance().fireDataSourceAnalysisStarted(id, dataSourceJob.getId(), dataSourceJob.getDataSource());
            }
        } else {
            cancel(CancellationReason.INGEST_MODULES_STARTUP_FAILED);
        }

        return errors;
    }
    
    /**
     * Get the ingest mode for this job (batch or streaming).
     * 
     * @return the ingest mode.
     */
    Mode getIngestMode() {
	return ingestMode;
    }

    /**
     * Gets a snapshot of the progress of this ingest job.
     *
     * @return The snapshot.
     */
    public ProgressSnapshot getSnapshot() {
        return new ProgressSnapshot(true);
    }

    /**
     * Gets a snapshot of the progress of this ingest job.
     *
     * @param getIngestTasksSnapshot 
     * 
     * @return The snapshot.
     */
    public ProgressSnapshot getSnapshot(boolean getIngestTasksSnapshot) {
        return new ProgressSnapshot(getIngestTasksSnapshot);
    }

    /**
     * Gets snapshots of the progress of each of this ingest job's child data
     * source ingest jobs.
     *
     * @return A list of data source ingest job progress snapshots.
     */
    List<Snapshot> getDataSourceIngestJobSnapshots() {
        List<Snapshot> snapshots = new ArrayList<>();
        this.ingestJobPipelines.values().stream().forEach((dataSourceJob) -> {
            snapshots.add(dataSourceJob.getSnapshot(true));
        });
        return snapshots;
    }

    /**
     * Requests cancellation of this ingest job, which means discarding
     * unfinished tasks and stopping the ingest pipelines. Returns immediately,
     * but there may be a delay before all of the ingest modules in the
     * pipelines respond by stopping processing.
     *
     * @deprecated Use cancel(CancellationReason reason) instead
     */
    @Deprecated
    public void cancel() {
        cancel(CancellationReason.USER_CANCELLED);
    }

    /**
     * Requests cancellation of this ingest job, which means discarding
     * unfinished tasks and stopping the ingest pipelines. Returns immediately,
     * but there may be a delay before all of the ingest modules in the
     * pipelines respond by stopping processing.
     *
     * @param reason The reason for cancellation.
     */
    public void cancel(CancellationReason reason) {
        this.cancellationReason = reason;
        this.ingestJobPipelines.values().stream().forEach((job) -> {
            job.cancel(reason);
        });
    }

    /**
     * Gets the reason this job was cancelled.
     *
     * @return The cancellation reason, may be not cancelled.
     */
    public CancellationReason getCancellationReason() {
        return this.cancellationReason;
    }

    /**
     * Queries whether or not cancellation of this ingest job has been
     * requested.
     *
     * @return True or false.
     */
    public boolean isCancelled() {
        return (CancellationReason.NOT_CANCELLED != this.cancellationReason);
    }

    /**
     * Provides a callback for completed ingest job pipeline, allowing this
     * ingest job to notify the ingest manager when it is complete.
     *
     * @param ingestJobPipeline A completed ingestJobPipeline.
     */
    void ingestJobPipelineFinished(IngestJobPipeline ingestJobPipeline) {
        IngestManager ingestManager = IngestManager.getInstance();
        if (!ingestJobPipeline.isCancelled()) {
            ingestManager.fireDataSourceAnalysisCompleted(id, ingestJobPipeline.getId(), ingestJobPipeline.getDataSource());
        } else {
            IngestManager.getInstance().fireDataSourceAnalysisCancelled(id, ingestJobPipeline.getId(), ingestJobPipeline.getDataSource());
        }
        if (incompleteJobsCount.decrementAndGet() == 0) {
            ingestManager.finishIngestJob(this);
        }
    }

    /**
     * A snapshot of the progress of an ingest job.
     */
    public final class ProgressSnapshot {

        private final List<DataSourceProcessingSnapshot> dataSourceProcessingSnapshots;
        private DataSourceIngestModuleHandle dataSourceModule;
        private boolean fileIngestRunning;
        private Date fileIngestStartTime;
        private final boolean jobCancelled;
        private final IngestJob.CancellationReason jobCancellationReason;

        /**
         * A snapshot of the progress of an ingest job on the processing of a
         * data source.
         */
        public final class DataSourceProcessingSnapshot {

            private final Snapshot snapshot;

            private DataSourceProcessingSnapshot(Snapshot snapshot) {
                this.snapshot = snapshot;
            }

            /**
             * Gets the name of the data source that is the subject of this
             * snapshot.
             *
             * @return A data source name string.
             */
            public String getDataSource() {
                return snapshot.getDataSource();
            }

            /**
             * Indicates whether or not the processing of the data source that
             * is the subject of this snapshot was canceled.
             *
             * @return True or false.
             */
            public boolean isCancelled() {
                return snapshot.isCancelled();
            }

            /**
             * Gets the reason this job was cancelled.
             *
             * @return The cancellation reason, may be not cancelled.
             */
            public CancellationReason getCancellationReason() {
                return snapshot.getCancellationReason();
            }

            /**
             * Gets a list of the display names of any canceled data source
             * level ingest modules.
             *
             * @return A list of canceled data source level ingest module
             *         display names, possibly empty.
             */
            public List<String> getCancelledDataSourceIngestModules() {
                return snapshot.getCancelledDataSourceIngestModules();
            }

        }

        /**
         * Constructs a snapshot of ingest job progress.
         */
        private ProgressSnapshot(boolean getIngestTasksSnapshot) {
            dataSourceModule = null;
            fileIngestRunning = false;
            fileIngestStartTime = null;
            dataSourceProcessingSnapshots = new ArrayList<>();
            for (IngestJobPipeline pipeline : ingestJobPipelines.values()) {
                Snapshot snapshot = pipeline.getSnapshot(getIngestTasksSnapshot);
                dataSourceProcessingSnapshots.add(new DataSourceProcessingSnapshot(snapshot));
                if (null == dataSourceModule) {
                    DataSourceIngestPipeline.PipelineModule module = snapshot.getDataSourceLevelIngestModule();
                    if (null != module) {
                        dataSourceModule = new DataSourceIngestModuleHandle(ingestJobPipelines.get(snapshot.getJobId()), module);
                    }
                }
                if (snapshot.getFileIngestIsRunning()) {
                    fileIngestRunning = true;
                }
                Date childFileIngestStartTime = snapshot.getFileIngestStartTime();
                if (null != childFileIngestStartTime && (null == fileIngestStartTime || childFileIngestStartTime.before(fileIngestStartTime))) {
                    fileIngestStartTime = childFileIngestStartTime;
                }
            }
            this.jobCancelled = isCancelled();
            this.jobCancellationReason = cancellationReason;
        }

        /**
         * Gets a handle to the currently running data source level ingest
         * module at the time the snapshot was taken.
         *
         * @return The handle, may be null.
         */
        public DataSourceIngestModuleHandle runningDataSourceIngestModule() {
            return this.dataSourceModule;
        }

        /**
         * Queries whether or not file level ingest was running at the time the
         * snapshot was taken.
         *
         * @return True or false.
         */
        public boolean fileIngestIsRunning() {
            return this.fileIngestRunning;
        }

        /**
         * Gets the time that file level ingest started.
         *
         * @return The start time, may be null.
         */
        public Date fileIngestStartTime() {
            return new Date(this.fileIngestStartTime.getTime());
        }

        /**
         * Queries whether or not an ingest job level cancellation request had
         * been issued at the time the snapshot was taken.
         *
         * @return True or false.
         */
        public boolean isCancelled() {
            return this.jobCancelled;
        }

        /**
         * Gets the reason this job was cancelled.
         *
         * @return The cancellation reason, may be not cancelled.
         */
        public CancellationReason getCancellationReason() {
            return this.jobCancellationReason;
        }

        /**
         * Gets snapshots of the progress processing individual data sources.
         *
         * @return The list of snapshots.
         */
        public List<DataSourceProcessingSnapshot> getDataSourceSnapshots() {
            return Collections.unmodifiableList(this.dataSourceProcessingSnapshots);
        }

    }

    /**
     * A handle to a data source level ingest module that can be used to get
     * basic information about the module and to request cancellation of the
     * module.
     */
    public static class DataSourceIngestModuleHandle {

        private final IngestJobPipeline ingestJobPipeline;
        private final DataSourceIngestPipeline.PipelineModule module;
        private final boolean cancelled;

        /**
         * Constructs a handle to a data source level ingest module that can be
         * used to get basic information about the module and to request
         * cancellation of the module.
         *
         * @param ingestJobPipeline    The ingestJobPipeline that owns the data source level ingest module.
         * @param module The data source level ingest module.
         */
        private DataSourceIngestModuleHandle(IngestJobPipeline ingestJobPipeline, DataSourceIngestPipeline.PipelineModule module) {
            this.ingestJobPipeline = ingestJobPipeline;
            this.module = module;
            this.cancelled = ingestJobPipeline.currentDataSourceIngestModuleIsCancelled();
        }

        /**
         * Gets the display name of the data source level ingest module
         * associated with this handle.
         *
         * @return The display name.
         */
        public String displayName() {
            return this.module.getDisplayName();
        }

        /**
         * Gets the time the data source level ingest module associated with
         * this handle began processing.
         *
         * @return The module processing start time.
         */
        public Date startTime() {
            return this.module.getProcessingStartTime();
        }

        /**
         * Queries whether or not cancellation of the data source level ingest
         * module associated with this handle has been requested.
         *
         * @return True or false.
         */
        public boolean isCancelled() {
            return this.cancelled;
        }

        /**
         * Requests cancellation of the ingest module associated with this
         * handle. Returns immediately, but there may be a delay before the
         * ingest module responds by stopping processing.
         */
        public void cancel() {
            /**
             * TODO: Cancellation needs to be more precise. The long-term
             * solution is to add a cancel() method to IngestModule and do away
             * with the cancellation queries of IngestJobContext. However, until
             * an API change is legal, a cancel() method can be added to the
             * DataSourceIngestModuleAdapter and FileIngestModuleAdapter classes
             * and an instanceof check can be used to call it, with this code as
             * the default implementation and the fallback. All of the ingest
             * modules participating in this workaround will need to consult the
             * cancelled flag in the adapters.
             */
            if (this.ingestJobPipeline.getCurrentDataSourceIngestModule() == this.module) {
                this.ingestJobPipeline.cancelCurrentDataSourceIngestModule();
            }
        }

    }

}<|MERGE_RESOLUTION|>--- conflicted
+++ resolved
@@ -147,7 +147,7 @@
      * @return True or false.
      */
     boolean hasIngestPipeline() {
-	return (!settings.getEnabledIngestModuleTemplates().isEmpty());
+        return (!settings.getEnabledIngestModuleTemplates().isEmpty());
     }
     
     /**
@@ -156,49 +156,26 @@
      * @param fileObjIds the list of file IDs
      */
     void addStreamingIngestFiles(List<Long> fileObjIds) {
-	getStreamingIngestPipeline().addStreamingIngestFiles(fileObjIds);
+        if (ingestJobPipelines.isEmpty()) {
+            logger.log(Level.SEVERE, "Attempted to add streaming ingest files with no IngestJobPipeline");
+            return;
+        }
+        // Streaming ingest jobs will only have one data source
+        IngestJobPipeline streamingIngestPipeline = ingestJobPipelines.values().iterator().next();
+        streamingIngestPipeline.addStreamingIngestFiles(fileObjIds);
     }
     
     /**
      * Start data source processing for streaming ingest.
      */
     void processStreamingIngestDataSource() {
-	getStreamingIngestPipeline().processStreamingIngestDataSource();
-    }
-    
-    /**
-     * This is a workaround to get the right pipeline. For streaming ingest
-     * there will only be one. Might be able to pass/store the ID to avoid this.
-     * 
-     * @return 
-     */
-    private IngestJobPipeline getStreamingIngestPipeline() {
-	return ingestJobPipelines.values().iterator().next();
-    }
-    
-    
-    /**
-<<<<<<< HEAD
-     * If we're in streaming ingest mode we will have one data source.
-     * 
-     * @return 
-     */
-    private Content getStreamingIngestDataSource() {
-	return this.dataSources.get(0);
-=======
-     * TODO This will not be necessary
-     * if the data source is has been created when the ingest job is initialized. 
-     * 
-     * @param dataSourceObjId
-     */
-    void setStreamingIngestDataSource(long dataSourceObjId) {
-        try {
-            streamingIngestDataSource = Case.getCurrentCase().getSleuthkitCase().getDataSource(dataSourceObjId);
-        } catch (TskCoreException | TskDataException ex) {
-            // Log the error. The start() method will fail later if this occurs.
-            logger.log(Level.SEVERE, "Error loading data source with ID " + dataSourceObjId, ex);
-        }
->>>>>>> b0be1447
+        if (ingestJobPipelines.isEmpty()) {
+            logger.log(Level.SEVERE, "Attempted to start data source ingest with no IngestJobPipeline");
+            return;
+        }
+        // Streaming ingest jobs will only have one data source
+        IngestJobPipeline streamingIngestPipeline = ingestJobPipelines.values().iterator().next();
+        streamingIngestPipeline.processStreamingIngestDataSource();
     }
 
     /**
@@ -209,32 +186,19 @@
      */
     List<IngestModuleError> start() {
 	
-	/*
-	 * Set up the pipeline(s)
-	 */
-	if (ingestMode == Mode.STREAMING) {
-<<<<<<< HEAD
-	    IngestJobPipeline ingestJobPipeline = new IngestJobPipeline(this, getStreamingIngestDataSource(), settings);
-	    this.ingestJobPipelines.put(ingestJobPipeline.getId(), ingestJobPipeline);
-=======
-            if (streamingIngestDataSource == null) {
-                logger.log(Level.SEVERE, "Error starting streaming ingest - data source not set");
-                return new ArrayList<>();
-            }
-	    
-            IngestJobPipeline ingestJobPipeline = new IngestJobPipeline(this, streamingIngestDataSource, settings);
+        /*
+         * Set up the pipeline(s)
+         */
+        if (files.isEmpty()) {
+            for (Content dataSource : dataSources) {
+                IngestJobPipeline ingestJobPipeline = new IngestJobPipeline(this, dataSource, settings);
+                this.ingestJobPipelines.put(ingestJobPipeline.getId(), ingestJobPipeline);
+            }
+        } else {
+            IngestJobPipeline ingestJobPipeline = new IngestJobPipeline(this, dataSources.get(0), files, settings);
             this.ingestJobPipelines.put(ingestJobPipeline.getId(), ingestJobPipeline);
->>>>>>> b0be1447
-	} else if (files.isEmpty()) {
-	    for (Content dataSource : dataSources) {
-		IngestJobPipeline ingestJobPipeline = new IngestJobPipeline(this, dataSource, settings);
-		this.ingestJobPipelines.put(ingestJobPipeline.getId(), ingestJobPipeline);
-	    }
-        } else {
-	    IngestJobPipeline ingestJobPipeline = new IngestJobPipeline(this, dataSources.get(0), files, settings);
-	    this.ingestJobPipelines.put(ingestJobPipeline.getId(), ingestJobPipeline);
-	}
-	incompleteJobsCount.set(ingestJobPipelines.size());
+        }
+        incompleteJobsCount.set(ingestJobPipelines.size());
 	
         /*
          * Try to start each data source ingest job. Note that there is an
