--- conflicted
+++ resolved
@@ -102,27 +102,24 @@
         private void resetCounters() {
             filesEnqueuedEst = 0;
             filesDequeued = 0;
-<<<<<<< HEAD
-=======
         }        
         
         @Override
         public synchronized String toString() {
             StringBuilder sb = new StringBuilder();
             sb.append(NbBundle.getMessage(this.getClass(), "IngestScheduler.FileSched.toString.rootDirs.text")).append(rootDirectoryTasks.size());
-            for (FileTask task : rootDirectoryTasks) {
+            for (FileIngestTask task : rootDirectoryTasks) {
                 sb.append(task.toString()).append(" ");
             }
             sb.append(NbBundle.getMessage(this.getClass(), "IngestScheduler.FileSched.toString.curDirs.text")).append(directoryTasks.size());
-            for (FileTask task : directoryTasks) {
+            for (FileIngestTask task : directoryTasks) {
                 sb.append(task.toString()).append(" ");
             }
             sb.append(NbBundle.getMessage(this.getClass(), "IngestScheduler.FileSched.toString.curFiles.text")).append(fileTasks.size());
-            for (FileTask task : fileTasks) {
+            for (FileIngestTask task : fileTasks) {
                 sb.append(task.toString()).append(" ");
             }
             return sb.toString();
->>>>>>> cec0f429
         }
 
         synchronized void scheduleIngestOfFiles(IngestJob dataSourceTask) {
@@ -238,20 +235,8 @@
             return filesDequeued;
         }
 
-<<<<<<< HEAD
         synchronized FileIngestTask getNextTask() {
             final FileIngestTask task = fileTasks.pollLast();
-=======
-        @Override
-        public synchronized FileTask next() {
-            if (!hasNext()) {
-                throw new IllegalStateException(
-                        NbBundle.getMessage(this.getClass(), "IngestScheduler.FileTask.next.exception.msg"));
-            }
-
-            //dequeue the last in the list
-            final FileTask task = fileTasks.pollLast();
->>>>>>> cec0f429
             filesDequeued++;
             updateQueues();
             return task;
@@ -314,15 +299,6 @@
             }
         }
 
-<<<<<<< HEAD
-=======
-        @Override
-        public void remove() {
-            throw new UnsupportedOperationException(
-                    NbBundle.getMessage(this.getClass(), "IngestScheduler.remove.exception.notSupported.msg"));
-        }
-
->>>>>>> cec0f429
         /**
          * Return list of content objects that are in the queue to be processed.
          *
@@ -750,45 +726,14 @@
                 return;
             }
 
-<<<<<<< HEAD
             tasks.addLast(job);
-=======
-            tasks.addLast(task);
-        }
-
-        @Override
-        public synchronized IngestJob next() throws IllegalStateException {
-            if (!hasNext()) {
-                throw new IllegalStateException(
-                        NbBundle.getMessage(this.getClass(), "IngestScheduler.DataSourceScheduler.exception.next.msg"));
-            }
-
-            final IngestJob ret = tasks.pollFirst();
-            return ret;
->>>>>>> cec0f429
         }
 
         public synchronized IngestJob getNextTask() {
             return tasks.pollFirst();
         }
 
-<<<<<<< HEAD
         synchronized void emptyQueues() {
-            tasks.clear();
-        }
-=======
-        @Override
-        public synchronized boolean hasNext() {
-            return !tasks.isEmpty();
-        }
-
-        @Override
-        public void remove() {
-            throw new UnsupportedOperationException(
-                    NbBundle.getMessage(this.getClass(), "IngestScheduler.DataSourceScheduler.exception.remove.msg"));
-        }
-
-        synchronized void empty() {
             tasks.clear();
         }
 
@@ -806,6 +751,5 @@
             }
             return sb.toString();
         }
->>>>>>> cec0f429
     }
 }