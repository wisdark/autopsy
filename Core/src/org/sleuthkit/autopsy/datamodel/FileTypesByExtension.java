/*
 * Autopsy Forensic Browser
 *
 * Copyright 2011 Basis Technology Corp.
 * Contact: carrier <at> sleuthkit <dot> org
 *
 * Licensed under the Apache License, Version 2.0 (the "License");
 * you may not use this file except in compliance with the License.
 * You may obtain a copy of the License at
 *
 *     http://www.apache.org/licenses/LICENSE-2.0
 *
 * Unless required by applicable law or agreed to in writing, software
 * distributed under the License is distributed on an "AS IS" BASIS,
 * WITHOUT WARRANTIES OR CONDITIONS OF ANY KIND, either express or implied.
 * See the License for the specific language governing permissions and
 * limitations under the License.
 */
package org.sleuthkit.autopsy.datamodel;

import java.beans.PropertyChangeEvent;
import java.beans.PropertyChangeListener;
import java.util.Arrays;
import java.util.List;
import java.util.Observable;
import java.util.Observer;
import java.util.logging.Level;
import org.openide.nodes.ChildFactory;
import org.openide.nodes.Children;
import org.openide.nodes.Node;
import org.openide.nodes.Sheet;
import org.openide.util.NbBundle;
import org.openide.util.lookup.Lookups;
import org.sleuthkit.autopsy.casemodule.Case;
import org.sleuthkit.autopsy.core.UserPreferences;
import org.sleuthkit.autopsy.coreutils.Logger;
import org.sleuthkit.autopsy.ingest.IngestManager;
import org.sleuthkit.datamodel.AbstractFile;
import org.sleuthkit.datamodel.Content;
import org.sleuthkit.datamodel.SleuthkitCase;
import org.sleuthkit.datamodel.TskCoreException;
import org.sleuthkit.datamodel.TskData;

/**
 * Filters database results by file extension.
 */
public final class FileTypesByExtension implements AutopsyVisitableItem {
<<<<<<< HEAD
=======

    private static final Logger LOGGER = Logger.getLogger(FileTypesByExtension.class.getName());
>>>>>>> 5dfec7c8

    private final SleuthkitCase skCase;

    public FileTypesByExtension(SleuthkitCase skCase) {
        this.skCase = skCase;
    }

    public SleuthkitCase getSleuthkitCase() {
        return this.skCase;
    }

    @Override
    public <T> T accept(AutopsyItemVisitor<T> v) {
        return v.visit(this);
    }

    /**
     * Listens for case and ingest invest. Updates observers when events are
     * fired. FileType and FileTypes nodes are all listening to this.
     */
    static private class FileTypesByExtObservable extends Observable {

        private boolean showCounts = true;
        private final PropertyChangeListener pcl;

        private FileTypesByExtObservable(SleuthkitCase skCase) {
            super();
            this.pcl = (PropertyChangeEvent evt) -> {
                String eventType = evt.getPropertyName();
                if (eventType.equals(IngestManager.IngestModuleEvent.CONTENT_CHANGED.toString()) || eventType.equals(IngestManager.IngestJobEvent.COMPLETED.toString()) || eventType.equals(IngestManager.IngestJobEvent.CANCELLED.toString()) || eventType.equals(Case.Events.DATA_SOURCE_ADDED.toString())) {
                    /**
                     * Checking for a current case is a stop gap measure until a
                     * different way of handling the closing of cases is worked
                     * out. Currently, remote events may be received for a case
                     * that is already closed.
                     */
                    try {
                        Case.getCurrentCase();
                        shouldShowCounts(skCase);
                        update();
                    } catch (IllegalStateException notUsed) {
                        /**
                         * Case is closed, do nothing.
                         */
                    }
                } else if (eventType.equals(Case.Events.CURRENT_CASE.toString())) {
                    // case was closed. Remove listeners so that we don't get called with a stale case handle
                    if (evt.getNewValue() == null) {
                        removeListeners();
                    }
                }
            };

            IngestManager.getInstance().addIngestJobEventListener(pcl);
            IngestManager.getInstance().addIngestModuleEventListener(pcl);
            Case.addPropertyChangeListener(pcl);

        }

        /**
         * Should the nodes show counts?
         *
         *
         * @return True, unless the DB has more than 200k rows.
         */
        private boolean shouldShowCounts(SleuthkitCase skCase) {
            if (showCounts) {
                try {
                    if (skCase.countFilesWhere("1=1") > 200000) {
                        showCounts = false;
                    }
                } catch (TskCoreException tskCoreException) {
                    showCounts = false;
                    LOGGER.log(Level.SEVERE, "Error counting files.", tskCoreException);
                }
            }
            return showCounts;
        }

        private void removeListeners() {
            deleteObservers();
            IngestManager.getInstance().removeIngestJobEventListener(pcl);
            IngestManager.getInstance().removeIngestModuleEventListener(pcl);
            Case.removePropertyChangeListener(pcl);
        }

        private void update() {
            setChanged();
            notifyObservers();
        }
    }

    /**
     * Node for root of file types view. Children are nodes for specific types.
     */
    static class FileTypesByExtNode extends DisplayableItemNode {

        private static final String FNAME = NbBundle.getMessage(FileTypesByExtNode.class, "FileTypesByExtNode.fname.text");
        private final FileTypesByExtension.RootFilter filter;

        /**
         *
         * @param skCase
         * @param filter null to display root node of file type tree, pass in
         *               something to provide a sub-node.
         */
        FileTypesByExtNode(SleuthkitCase skCase, FileTypesByExtension.RootFilter filter) {
            super(Children.create(new FileTypesByExtNodeChildren(skCase, filter, null), true), Lookups.singleton(filter == null ? FNAME : filter.getName()));
            this.filter = filter;
            init();
        }

        /**
         *
         * @param skCase
         * @param filter
         * @param o      Observable that was created by a higher-level node that
         *               provides updates on events
         */
        private FileTypesByExtNode(SleuthkitCase skCase, FileTypesByExtension.RootFilter filter, FileTypesByExtObservable o) {
            super(Children.create(new FileTypesByExtNodeChildren(skCase, filter, o), true), Lookups.singleton(filter == null ? FNAME : filter.getName()));
            this.filter = filter;
            init();
        }

        private void init() {
            // root node of tree
            if (filter == null) {
                super.setName(FNAME);
                super.setDisplayName(FNAME);
            } // sub-node in file tree (i.e. documents, exec, etc.)
            else {
                super.setName(filter.getName());
                super.setDisplayName(filter.getDisplayName());
            }
            this.setIconBaseWithExtension("org/sleuthkit/autopsy/images/file_types.png"); //NON-NLS
        }

        @Override
        public boolean isLeafTypeNode() {
            return false;
        }

        @Override
        public <T> T accept(DisplayableItemNodeVisitor<T> v) {
            return v.visit(this);
        }

        @Override
        protected Sheet createSheet() {
            Sheet s = super.createSheet();
            Sheet.Set ss = s.get(Sheet.PROPERTIES);
            if (ss == null) {
                ss = Sheet.createPropertiesSet();
                s.put(ss);
            }
            ss.put(new NodeProperty<>(NbBundle.getMessage(this.getClass(), "FileTypesByExtNode.createSheet.name.name"), NbBundle.getMessage(this.getClass(), "FileTypesByExtNode.createSheet.name.displayName"), NbBundle.getMessage(this.getClass(), "FileTypesByExtNode.createSheet.name.desc"), getName()));
            return s;
        }

        @Override
        public String getItemType() {
            /**
             * Because Documents and Executable are further expandable, their
             * column order settings should be stored separately.
             */
            if (filter == null) {
                return getClass().getName();
            }
            if (filter.equals(FileTypesByExtension.RootFilter.TSK_DOCUMENT_FILTER) || filter.equals(FileTypesByExtension.RootFilter.TSK_EXECUTABLE_FILTER)) {
                return getClass().getName() + filter.getName();
            }
            return getClass().getName();
        }

        private static class FileTypesByExtNodeChildren extends ChildFactory<FileTypesByExtension.SearchFilterInterface> {

            private final SleuthkitCase skCase;
            private final FileTypesByExtension.RootFilter filter;
            private final FileTypesByExtObservable notifier;

            /**
             *
             * @param skCase
             * @param filter Is null for root node
             * @param o      Observable that provides updates based on events
             *               being fired (or null if one needs to be created)
             */
            private FileTypesByExtNodeChildren(SleuthkitCase skCase, FileTypesByExtension.RootFilter filter, FileTypesByExtObservable o) {
                super();
                this.skCase = skCase;
                this.filter = filter;
                if (o == null) {
                    this.notifier = new FileTypesByExtObservable(skCase);
                } else {
                    this.notifier = o;
                }
            }

            @Override
            protected boolean createKeys(List<FileTypesByExtension.SearchFilterInterface> list) {
                // root node
                if (filter == null) {
                    list.addAll(Arrays.asList(FileTypesByExtension.RootFilter.values()));
                } // document and executable has another level of nodes
                else if (filter.equals(FileTypesByExtension.RootFilter.TSK_DOCUMENT_FILTER)) {
                    list.addAll(Arrays.asList(FileTypesByExtension.DocumentFilter.values()));
                } else if (filter.equals(FileTypesByExtension.RootFilter.TSK_EXECUTABLE_FILTER)) {
                    list.addAll(Arrays.asList(FileTypesByExtension.ExecutableFilter.values()));
                }
                return true;
            }

            @Override
            protected Node createNodeForKey(FileTypesByExtension.SearchFilterInterface key) {
                // make new nodes for the sub-nodes
                if (key.getName().equals(FileTypesByExtension.RootFilter.TSK_DOCUMENT_FILTER.getName())) {
                    return new FileTypesByExtNode(skCase, FileTypesByExtension.RootFilter.TSK_DOCUMENT_FILTER, notifier);
                } else if (key.getName().equals(FileTypesByExtension.RootFilter.TSK_EXECUTABLE_FILTER.getName())) {
                    return new FileTypesByExtNode(skCase, FileTypesByExtension.RootFilter.TSK_EXECUTABLE_FILTER, notifier);
                } else {
                    return new FileExtensionNode(key, skCase, notifier);
                }
            }
        }

    }

    /**
     * Node for a specific file type / extension. Children of it will be the
     * files of that type.
     */
    static class FileExtensionNode extends DisplayableItemNode {

        FileTypesByExtension.SearchFilterInterface filter;
        SleuthkitCase skCase;
        private final FileTypesByExtObservable notifier;

        /**
         *
         * @param filter Extensions that will be shown for this node
         * @param skCase
         * @param o      Observable that sends updates when the child factories
         *               should refresh
         */
        FileExtensionNode(FileTypesByExtension.SearchFilterInterface filter, SleuthkitCase skCase, FileTypesByExtObservable o) {
            super(Children.create(new FileExtensionNodeChildren(filter, skCase, o), true), Lookups.singleton(filter.getDisplayName()));
            this.filter = filter;
            this.skCase = skCase;
            this.notifier = o;
            init();
            o.addObserver(new ByExtNodeObserver());
        }

        private void init() {
            super.setName(filter.getName());
            updateDisplayName();
            this.setIconBaseWithExtension("org/sleuthkit/autopsy/images/file-filter-icon.png"); //NON-NLS
        }

        // update the display name when new events are fired
        private class ByExtNodeObserver implements Observer {

            @Override
            public void update(Observable o, Object arg) {
                updateDisplayName();
            }
        }

        private void updateDisplayName() {
            final String count = notifier.shouldShowCounts(skCase)
                    ? " (" + Long.toString(FileExtensionNodeChildren.calculateItems(skCase, filter)) + ")"
                    : "";
            super.setDisplayName(filter.getDisplayName() + count);
        }

        @Override
        public <T> T accept(DisplayableItemNodeVisitor<T> v) {
            return v.visit(this);
        }

        @Override
        protected Sheet createSheet() {
            Sheet s = super.createSheet();
            Sheet.Set ss = s.get(Sheet.PROPERTIES);
            if (ss == null) {
                ss = Sheet.createPropertiesSet();
                s.put(ss);
            }
            ss.put(new NodeProperty<>(NbBundle.getMessage(this.getClass(), "FileTypesByExtNode.createSheet.filterType.name"), NbBundle.getMessage(this.getClass(), "FileTypesByExtNode.createSheet.filterType.displayName"), NbBundle.getMessage(this.getClass(), "FileTypesByExtNode.createSheet.filterType.desc"), filter.getDisplayName()));
            String extensions = "";
            for (String ext : filter.getFilter()) {
                extensions += "'" + ext + "', ";
            }
            extensions = extensions.substring(0, extensions.lastIndexOf(','));
            ss.put(new NodeProperty<>(NbBundle.getMessage(this.getClass(), "FileTypesByExtNode.createSheet.fileExt.name"), NbBundle.getMessage(this.getClass(), "FileTypesByExtNode.createSheet.fileExt.displayName"), NbBundle.getMessage(this.getClass(), "FileTypesByExtNode.createSheet.fileExt.desc"), extensions));
            return s;
        }

        @Override
        public boolean isLeafTypeNode() {
            return true;
        }

        /**
         * Consider allowing different configurations for Images, Videos, etc
         * (in which case we'd return getClass().getName() + filter.getName()
         * for all filters).
         */
        @Override
        public String getItemType() {
            return DisplayableItemNode.FILE_PARENT_NODE_KEY;
        }

        /**
         * Child node factory for a specific file type - does the database
         * query.
         */
        private static class FileExtensionNodeChildren extends ChildFactory.Detachable<Content> {

            private final SleuthkitCase skCase;
            private final FileTypesByExtension.SearchFilterInterface filter;
            private static final Logger LOGGER = Logger.getLogger(FileExtensionNodeChildren.class.getName());
            private final Observable notifier;

            /**
             *
             * @param filter Extensions to display
             * @param skCase
             * @param o      Observable that will notify when there could be new
             *               data to display
             */
            private FileExtensionNodeChildren(FileTypesByExtension.SearchFilterInterface filter, SleuthkitCase skCase, Observable o) {
                super();
                this.filter = filter;
                this.skCase = skCase;
                notifier = o;
            }

            @Override
            protected void addNotify() {
                if (notifier != null) {
                    notifier.addObserver(observer);
                }
            }

            @Override
            protected void removeNotify() {
                if (notifier != null) {
                    notifier.deleteObserver(observer);
                }
            }
            private final Observer observer = new FileTypeChildFactoryObserver();

            // Cause refresh of children if there are changes
            private class FileTypeChildFactoryObserver implements Observer {

                @Override
                public void update(Observable o, Object arg) {
                    refresh(true);
                }
            }

            /**
             * Get children count without actually loading all nodes
             *
             * @return
             */
            private static long calculateItems(SleuthkitCase sleuthkitCase, FileTypesByExtension.SearchFilterInterface filter) {
                try {
                    return sleuthkitCase.countFilesWhere(createQuery(filter));
                } catch (TskCoreException ex) {
                    LOGGER.log(Level.SEVERE, "Error getting file search view count", ex); //NON-NLS
                    return 0;
                }
            }

            @Override
            protected boolean createKeys(List<Content> list) {
                try {
                    List<AbstractFile> files = skCase.findAllFilesWhere(createQuery(filter));
                    list.addAll(files);
                } catch (TskCoreException ex) {
                    LOGGER.log(Level.SEVERE, "Couldn't get search results", ex); //NON-NLS
                }
                return true;
            }

            private static String createQuery(FileTypesByExtension.SearchFilterInterface filter) {
                StringBuilder query = new StringBuilder();
                query.append("(dir_type = ").append(TskData.TSK_FS_NAME_TYPE_ENUM.REG.getValue()).append(")"); //NON-NLS
                if (UserPreferences.hideKnownFilesInViewsTree()) {
                    query.append(" AND (known IS NULL OR known != ").append(TskData.FileKnown.KNOWN.getFileKnownValue()).append(")"); //NON-NLS
                }
                query.append(" AND (NULL"); //NON-NLS
                for (String s : filter.getFilter()) {
                    query.append(" OR LOWER(name) LIKE LOWER('%").append(s).append("')"); //NON-NLS
                }
                query.append(')');
                return query.toString();
            }

            @Override
            protected Node createNodeForKey(Content key) {
                return key.accept(new FileTypes.FileNodeCreationVisitor());
            }
        }
    }

    // root node filters
    public static enum RootFilter implements AutopsyVisitableItem, SearchFilterInterface {

        TSK_IMAGE_FILTER(0, "TSK_IMAGE_FILTER", //NON-NLS
                NbBundle.getMessage(FileTypesByExtension.class, "FileTypeExtensionFilters.tskImgFilter.text"),
                FileTypeExtensions.getImageExtensions()),
        TSK_VIDEO_FILTER(1, "TSK_VIDEO_FILTER", //NON-NLS
                NbBundle.getMessage(FileTypesByExtension.class, "FileTypeExtensionFilters.tskVideoFilter.text"),
                FileTypeExtensions.getVideoExtensions()),
        TSK_AUDIO_FILTER(2, "TSK_AUDIO_FILTER", //NON-NLS
                NbBundle.getMessage(FileTypesByExtension.class, "FileTypeExtensionFilters.tskAudioFilter.text"),
                FileTypeExtensions.getAudioExtensions()),
        TSK_ARCHIVE_FILTER(3, "TSK_ARCHIVE_FILTER", //NON-NLS
                NbBundle.getMessage(FileTypesByExtension.class, "FileTypeExtensionFilters.tskArchiveFilter.text"),
                FileTypeExtensions.getArchiveExtensions()),
        TSK_DOCUMENT_FILTER(3, "TSK_DOCUMENT_FILTER", //NON-NLS
                NbBundle.getMessage(FileTypesByExtension.class, "FileTypeExtensionFilters.tskDocumentFilter.text"),
                Arrays.asList(".doc", ".docx", ".pdf", ".xls", ".rtf", ".txt")), //NON-NLS
        TSK_EXECUTABLE_FILTER(3, "TSK_EXECUTABLE_FILTER", //NON-NLS
                NbBundle.getMessage(FileTypesByExtension.class, "FileTypeExtensionFilters.tskExecFilter.text"),
                Arrays.asList(".exe", ".dll", ".bat", ".cmd", ".com")); //NON-NLS

        private final int id;
        private final String name;
        private final String displayName;
        private final List<String> filter;

        private RootFilter(int id, String name, String displayName, List<String> filter) {
            this.id = id;
            this.name = name;
            this.displayName = displayName;
            this.filter = filter;
        }

        @Override
        public <T> T accept(AutopsyItemVisitor<T> v) {
            return v.visit(this);
        }

        @Override
        public String getName() {
            return this.name;
        }

        @Override
        public int getId() {
            return this.id;
        }

        @Override
        public String getDisplayName() {
            return this.displayName;
        }

        @Override
        public List<String> getFilter() {
            return this.filter;
        }
    }

    // document sub-node filters
    public static enum DocumentFilter implements AutopsyVisitableItem, SearchFilterInterface {

        AUT_DOC_HTML(0, "AUT_DOC_HTML", //NON-NLS
                NbBundle.getMessage(FileTypesByExtension.class, "FileTypeExtensionFilters.autDocHtmlFilter.text"),
                Arrays.asList(".htm", ".html")), //NON-NLS
        AUT_DOC_OFFICE(1, "AUT_DOC_OFFICE", //NON-NLS
                NbBundle.getMessage(FileTypesByExtension.class, "FileTypeExtensionFilters.autDocOfficeFilter.text"),
                Arrays.asList(".doc", ".docx", ".odt", ".xls", ".xlsx", ".ppt", ".pptx")), //NON-NLS
        AUT_DOC_PDF(2, "AUT_DOC_PDF", //NON-NLS
                NbBundle.getMessage(FileTypesByExtension.class, "FileTypeExtensionFilters.autoDocPdfFilter.text"),
                Arrays.asList(".pdf")), //NON-NLS
        AUT_DOC_TXT(3, "AUT_DOC_TXT", //NON-NLS
                NbBundle.getMessage(FileTypesByExtension.class, "FileTypeExtensionFilters.autDocTxtFilter.text"),
                Arrays.asList(".txt")), //NON-NLS
        AUT_DOC_RTF(4, "AUT_DOC_RTF", //NON-NLS
                NbBundle.getMessage(FileTypesByExtension.class, "FileTypeExtensionFilters.autDocRtfFilter.text"),
                Arrays.asList(".rtf")); //NON-NLS

        private final int id;
        private final String name;
        private final String displayName;
        private final List<String> filter;

        private DocumentFilter(int id, String name, String displayName, List<String> filter) {
            this.id = id;
            this.name = name;
            this.displayName = displayName;
            this.filter = filter;
        }

        @Override
        public <T> T accept(AutopsyItemVisitor<T> v) {
            return v.visit(this);
        }

        @Override
        public String getName() {
            return this.name;
        }

        @Override
        public int getId() {
            return this.id;
        }

        @Override
        public String getDisplayName() {
            return this.displayName;
        }

        @Override
        public List<String> getFilter() {
            return this.filter;
        }
    }

    // executable sub-node filters
    public static enum ExecutableFilter implements AutopsyVisitableItem, SearchFilterInterface {

        ExecutableFilter_EXE(0, "ExecutableFilter_EXE", ".exe", Arrays.asList(".exe")), //NON-NLS
        ExecutableFilter_DLL(1, "ExecutableFilter_DLL", ".dll", Arrays.asList(".dll")), //NON-NLS
        ExecutableFilter_BAT(2, "ExecutableFilter_BAT", ".bat", Arrays.asList(".bat")), //NON-NLS
        ExecutableFilter_CMD(3, "ExecutableFilter_CMD", ".cmd", Arrays.asList(".cmd")), //NON-NLS
        ExecutableFilter_COM(4, "ExecutableFilter_COM", ".com", Arrays.asList(".com")); //NON-NLS

        private final int id;
        private final String name;
        private final String displayName;
        private final List<String> filter;

        private ExecutableFilter(int id, String name, String displayName, List<String> filter) {
            this.id = id;
            this.name = name;
            this.displayName = displayName;
            this.filter = filter;
        }

        @Override
        public <T> T accept(AutopsyItemVisitor<T> v) {
            return v.visit(this);
        }

        @Override
        public String getName() {
            return this.name;
        }

        @Override
        public int getId() {
            return this.id;
        }

        @Override
        public String getDisplayName() {
            return this.displayName;
        }

        @Override
        public List<String> getFilter() {
            return this.filter;
        }
    }

    interface SearchFilterInterface {

        public String getName();

        public int getId();

        public String getDisplayName();

        public List<String> getFilter();
    }
}<|MERGE_RESOLUTION|>--- conflicted
+++ resolved
@@ -45,11 +45,6 @@
  * Filters database results by file extension.
  */
 public final class FileTypesByExtension implements AutopsyVisitableItem {
-<<<<<<< HEAD
-=======
-
-    private static final Logger LOGGER = Logger.getLogger(FileTypesByExtension.class.getName());
->>>>>>> 5dfec7c8
 
     private final SleuthkitCase skCase;
 
