/*
 * Autopsy Forensic Browser
 * 
 * Copyright 2013 Basis Technology Corp.
 * Contact: carrier <at> sleuthkit <dot> org
 * 
 * Licensed under the Apache License, Version 2.0 (the "License");
 * you may not use this file except in compliance with the License.
 * You may obtain a copy of the License at
 * 
 *     http://www.apache.org/licenses/LICENSE-2.0
 * 
 * Unless required by applicable law or agreed to in writing, software
 * distributed under the License is distributed on an "AS IS" BASIS,
 * WITHOUT WARRANTIES OR CONDITIONS OF ANY KIND, either express or implied.
 * See the License for the specific language governing permissions and
 * limitations under the License.
 */

package org.sleuthkit.autopsy.datamodel;

import java.util.ArrayList;
import java.util.LinkedHashMap;
import java.util.List;
import java.util.Map;
import javax.swing.Action;
import org.openide.nodes.Sheet;
<<<<<<< HEAD
=======
import org.sleuthkit.autopsy.coreutils.ContextMenuExtensionPoint;
import org.sleuthkit.autopsy.datamodel.DisplayableItemNode.TYPE;
>>>>>>> e78f49ee
import org.sleuthkit.autopsy.directorytree.ExternalViewerAction;
import org.sleuthkit.autopsy.directorytree.ExtractAction;
import org.sleuthkit.autopsy.directorytree.HashSearchAction;
import org.sleuthkit.autopsy.directorytree.NewWindowViewAction;
import org.sleuthkit.autopsy.actions.AddContentTagAction;
import org.sleuthkit.datamodel.AbstractFile;

/**
 * A Node for a LocalFile or DerivedFile content object.
 *
 * TODO should be able to extend FileNode after FileNode extends
 * AbstractFsContentNode<AbstractFile>
 */
public class LocalFileNode extends AbstractAbstractFileNode<AbstractFile> {

    public LocalFileNode(AbstractFile af) {
        super(af);

        this.setDisplayName(af.getName());

        // set name, display name, and icon
        if (af.isDir()) {
            this.setIconBaseWithExtension("org/sleuthkit/autopsy/images/Folder-icon.png");
        } else {
            this.setIconBaseWithExtension(FileNode.getIconForFileType(af));
        }

    }

    @Override
    protected Sheet createSheet() {
        Sheet s = super.createSheet();
        Sheet.Set ss = s.get(Sheet.PROPERTIES);
        if (ss == null) {
            ss = Sheet.createPropertiesSet();
            s.put(ss);
        }

        Map<String, Object> map = new LinkedHashMap<String, Object>();
        fillPropertyMap(map, content);

        ss.put(new NodeProperty("Name", "Name", "no description", getName()));

        final String NO_DESCR = "no description";
        for (Map.Entry<String, Object> entry : map.entrySet()) {
            ss.put(new NodeProperty(entry.getKey(), entry.getKey(), NO_DESCR, entry.getValue()));
        }
        // @@@ add more properties here...

        return s;
    }

    @Override
    public Action[] getActions(boolean context) {
        List<Action> actionsList = new ArrayList<>();
        actionsList.add(new NewWindowViewAction("View in New Window", this));
        actionsList.add(new ExternalViewerAction("Open in External Viewer", this));
        actionsList.add(null); // creates a menu separator
        actionsList.add(ExtractAction.getInstance());
        actionsList.add(new HashSearchAction("Search for files with the same MD5 hash", this));
        actionsList.add(null); // creates a menu separator
<<<<<<< HEAD
        actionsList.add(AddContentTagAction.getInstance());
=======
        actionsList.add(TagAbstractFileAction.getInstance());        
        actionsList.addAll(ContextMenuExtensionPoint.getActions());
>>>>>>> e78f49ee
        return actionsList.toArray(new Action[0]);
    }

    @Override
    public <T> T accept(ContentNodeVisitor<T> v) {
        return v.visit(this);
    }

    @Override
    public <T> T accept(DisplayableItemNodeVisitor<T> v) {
        return v.visit(this);
    }

    @Override
    public boolean isLeafTypeNode() {
        return true; //!this.hasContentChildren();
    }
}<|MERGE_RESOLUTION|>--- conflicted
+++ resolved
@@ -25,11 +25,7 @@
 import java.util.Map;
 import javax.swing.Action;
 import org.openide.nodes.Sheet;
-<<<<<<< HEAD
-=======
 import org.sleuthkit.autopsy.coreutils.ContextMenuExtensionPoint;
-import org.sleuthkit.autopsy.datamodel.DisplayableItemNode.TYPE;
->>>>>>> e78f49ee
 import org.sleuthkit.autopsy.directorytree.ExternalViewerAction;
 import org.sleuthkit.autopsy.directorytree.ExtractAction;
 import org.sleuthkit.autopsy.directorytree.HashSearchAction;
@@ -91,12 +87,8 @@
         actionsList.add(ExtractAction.getInstance());
         actionsList.add(new HashSearchAction("Search for files with the same MD5 hash", this));
         actionsList.add(null); // creates a menu separator
-<<<<<<< HEAD
         actionsList.add(AddContentTagAction.getInstance());
-=======
-        actionsList.add(TagAbstractFileAction.getInstance());        
         actionsList.addAll(ContextMenuExtensionPoint.getActions());
->>>>>>> e78f49ee
         return actionsList.toArray(new Action[0]);
     }
 
