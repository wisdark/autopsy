/*
 * Autopsy Forensic Browser
 * 
 * Copyright 2011 Basis Technology Corp.
 * Contact: carrier <at> sleuthkit <dot> org
 * 
 * Licensed under the Apache License, Version 2.0 (the "License");
 * you may not use this file except in compliance with the License.
 * You may obtain a copy of the License at
 * 
 *     http://www.apache.org/licenses/LICENSE-2.0
 * 
 * Unless required by applicable law or agreed to in writing, software
 * distributed under the License is distributed on an "AS IS" BASIS,
 * WITHOUT WARRANTIES OR CONDITIONS OF ANY KIND, either express or implied.
 * See the License for the specific language governing permissions and
 * limitations under the License.
 */
package org.sleuthkit.autopsy.datamodel;

import java.sql.ResultSet;
<<<<<<< HEAD
=======
import java.sql.SQLException;
>>>>>>> b0ce17d1
import java.util.ArrayList;
import java.util.List;
import java.util.logging.Level;
import org.sleuthkit.autopsy.coreutils.Logger;
import org.openide.nodes.AbstractNode;
import org.openide.nodes.ChildFactory;
import org.openide.nodes.Node;
import org.sleuthkit.datamodel.Content;
import org.sleuthkit.datamodel.ContentVisitor;
<<<<<<< HEAD
import org.sleuthkit.datamodel.DerivedFile;
=======
>>>>>>> b0ce17d1
import org.sleuthkit.datamodel.File;
import org.sleuthkit.datamodel.FsContent;
import org.sleuthkit.datamodel.SleuthkitCase;
import org.sleuthkit.datamodel.TskCoreException;

/**
 *
 * @author dfickling
 */
class FileSearchFilterChildren extends ChildFactory<Content> {

    SleuthkitCase skCase;
    SearchFilters.SearchFilterInterface filter;
    Logger logger = Logger.getLogger(FileSearchFilterChildren.class.getName());
    //private final static int MAX_OBJECTS = 2000;

    public FileSearchFilterChildren(SearchFilters.SearchFilterInterface filter, SleuthkitCase skCase) {
        this.filter = filter;
        this.skCase = skCase;
    }

    @Override
    protected boolean createKeys(List<Content> list) {
        list.addAll(runQuery());
        return true;
    }
<<<<<<< HEAD

    private String createQuery() {
        String query = "known <> 1 and (0";
        for (String s : filter.getFilter()) {
=======
    
    private String createQuery(){
        String query = "known <> 1 AND (0";
        for(String s : filter.getFilter()){
>>>>>>> b0ce17d1
            query += " OR name LIKE '%" + s + "'";
        }
        query += ')';
        //query += " LIMIT " + MAX_OBJECTS;
        return query;
    }
<<<<<<< HEAD

    private List<FsContent> runQuery() {
=======
    
    private List<FsContent> runQuery(){
>>>>>>> b0ce17d1
        ResultSet rs = null;
        List<FsContent> ret = new ArrayList<FsContent>();
        try {
<<<<<<< HEAD
            List<FsContent> found = skCase.findFilesWhere(createQuery());
            for (FsContent c : found) {
                if (c.isFile()) {
                    ret.add(c);
=======
            List<FsContent> res = skCase.findFilesWhere(createQuery());
            for(FsContent c : res){
                if(c.isFile()){
                    list.add(c);
>>>>>>> b0ce17d1
                }
            }
        } catch (TskCoreException ex) {
            logger.log(Level.WARNING, "Couldn't get search results", ex);
<<<<<<< HEAD
        } 
        return ret;

=======
        }

        return list;
        
>>>>>>> b0ce17d1
    }

    @Override
    protected Node createNodeForKey(Content key) {
        return key.accept(new ContentVisitor.Default<AbstractNode>() {
            @Override
            public FileNode visit(File f) {
                return new FileNode(f, false);
            }

            @Override
            public DerivedFileNode visit(DerivedFile df) {
                return new DerivedFileNode(df);
            }

            @Override
            protected AbstractNode defaultVisit(Content di) {
                throw new UnsupportedOperationException("Not supported for this type of Displayable Item: " + di.toString());
            }
        });
    }
}<|MERGE_RESOLUTION|>--- conflicted
+++ resolved
@@ -19,10 +19,7 @@
 package org.sleuthkit.autopsy.datamodel;
 
 import java.sql.ResultSet;
-<<<<<<< HEAD
-=======
 import java.sql.SQLException;
->>>>>>> b0ce17d1
 import java.util.ArrayList;
 import java.util.List;
 import java.util.logging.Level;
@@ -32,10 +29,7 @@
 import org.openide.nodes.Node;
 import org.sleuthkit.datamodel.Content;
 import org.sleuthkit.datamodel.ContentVisitor;
-<<<<<<< HEAD
 import org.sleuthkit.datamodel.DerivedFile;
-=======
->>>>>>> b0ce17d1
 import org.sleuthkit.datamodel.File;
 import org.sleuthkit.datamodel.FsContent;
 import org.sleuthkit.datamodel.SleuthkitCase;
@@ -62,58 +56,34 @@
         list.addAll(runQuery());
         return true;
     }
-<<<<<<< HEAD
 
-    private String createQuery() {
-        String query = "known <> 1 and (0";
-        for (String s : filter.getFilter()) {
-=======
     
     private String createQuery(){
         String query = "known <> 1 AND (0";
         for(String s : filter.getFilter()){
->>>>>>> b0ce17d1
             query += " OR name LIKE '%" + s + "'";
         }
         query += ')';
         //query += " LIMIT " + MAX_OBJECTS;
         return query;
     }
-<<<<<<< HEAD
 
-    private List<FsContent> runQuery() {
-=======
     
     private List<FsContent> runQuery(){
->>>>>>> b0ce17d1
-        ResultSet rs = null;
-        List<FsContent> ret = new ArrayList<FsContent>();
+        List<FsContent> list = new ArrayList<FsContent>();
         try {
-<<<<<<< HEAD
-            List<FsContent> found = skCase.findFilesWhere(createQuery());
-            for (FsContent c : found) {
-                if (c.isFile()) {
-                    ret.add(c);
-=======
             List<FsContent> res = skCase.findFilesWhere(createQuery());
             for(FsContent c : res){
                 if(c.isFile()){
                     list.add(c);
->>>>>>> b0ce17d1
                 }
             }
         } catch (TskCoreException ex) {
             logger.log(Level.WARNING, "Couldn't get search results", ex);
-<<<<<<< HEAD
-        } 
-        return ret;
-
-=======
         }
 
         return list;
         
->>>>>>> b0ce17d1
     }
 
     @Override
