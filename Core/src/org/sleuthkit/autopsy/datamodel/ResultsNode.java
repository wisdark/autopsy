--- conflicted
+++ resolved
@@ -1,7 +1,7 @@
 /*
  * Autopsy Forensic Browser
  * 
- * Copyright 2011 Basis Technology Corp.
+ * Copyright 2011-2014 Basis Technology Corp.
  * Contact: carrier <at> sleuthkit <dot> org
  * 
  * Licensed under the Apache License, Version 2.0 (the "License");
@@ -37,8 +37,7 @@
                 new HashsetHits(sleuthkitCase),
                 new EmailExtracted(sleuthkitCase),
                 new InterestingHits(sleuthkitCase),
-                new TagsNodeKey()
-                )), Lookups.singleton(NAME));
+                new TagsNodeKey())), Lookups.singleton(NAME));
         setName(NAME);
         setDisplayName(NAME);
         this.setIconBaseWithExtension("org/sleuthkit/autopsy/images/results.png");
@@ -48,7 +47,7 @@
     public boolean isLeafTypeNode() {
         return false;
     }
-    
+
     @Override
     public <T> T accept(DisplayableItemNodeVisitor<T> v) {
         return v.visit(this);
@@ -63,17 +62,10 @@
             s.put(ss);
         }
 
-<<<<<<< HEAD
         ss.put(new NodeProperty(NbBundle.getMessage(this.getClass(), "ResultsNode.createSheet.name.name"),
-                                NbBundle.getMessage(this.getClass(), "ResultsNode.createSheet.name.displayName"),
-                                NbBundle.getMessage(this.getClass(), "ResultsNode.createSheet.name.desc"),
-                                NAME));
-=======
-        ss.put(new NodeProperty<>("Name",
-                "Name",
-                "no description",
+                NbBundle.getMessage(this.getClass(), "ResultsNode.createSheet.name.displayName"),
+                NbBundle.getMessage(this.getClass(), "ResultsNode.createSheet.name.desc"),
                 NAME));
->>>>>>> 4d13c780
         return s;
     }
 }