--- conflicted
+++ resolved
@@ -1,7 +1,7 @@
 /*
  * Autopsy Forensic Browser
  * 
- * Copyright 2011 - 2013 Basis Technology Corp.
+ * Copyright 2011-2014 Basis Technology Corp.
  * Contact: carrier <at> sleuthkit <dot> org
  * 
  * Licensed under the Apache License, Version 2.0 (the "License");
@@ -36,12 +36,11 @@
  * Node for layout dir
  */
 public class VirtualDirectoryNode extends AbstractAbstractFileNode<VirtualDirectory> {
-    
+
     private static Logger logger = Logger.getLogger(VirtualDirectoryNode.class.getName());
-
     //prefix for special VirtualDirectory root nodes grouping local files
     public final static String LOGICAL_FILE_SET_PREFIX = "LogicalFileSet";
-    
+
     public static String nameForLayoutFile(VirtualDirectory ld) {
         return ld.getName();
     }
@@ -50,26 +49,23 @@
         super(ld);
 
         this.setDisplayName(nameForLayoutFile(ld));
-        
+
         String name = ld.getName();
-        
+
         //set icon for name, special case for some built-ins
         if (name.equals(VirtualDirectory.NAME_UNALLOC)) {
             this.setIconBaseWithExtension("org/sleuthkit/autopsy/images/folder-icon-deleted.png");
-        }
-        else if (name.startsWith(LOGICAL_FILE_SET_PREFIX)) {
+        } else if (name.startsWith(LOGICAL_FILE_SET_PREFIX)) {
             this.setIconBaseWithExtension("org/sleuthkit/autopsy/images/fileset-icon-16.png");
-        }
-        else if (name.equals(VirtualDirectory.NAME_CARVED)) {
+        } else if (name.equals(VirtualDirectory.NAME_CARVED)) {
             this.setIconBaseWithExtension("org/sleuthkit/autopsy/images/Folder-icon.png"); //TODO
-        }
-        else {
+        } else {
             this.setIconBaseWithExtension("org/sleuthkit/autopsy/images/Folder-icon.png");
         }
-        
+
     }
 
-        /**
+    /**
      * Right click action for this node
      *
      * @param popup
@@ -86,7 +82,7 @@
         actions.addAll(ContextMenuExtensionPoint.getActions());
         return actions.toArray(new Action[0]);
     }
-            
+
     @Override
     protected Sheet createSheet() {
         Sheet s = super.createSheet();
@@ -99,21 +95,16 @@
         Map<String, Object> map = new LinkedHashMap<>();
         fillPropertyMap(map, content);
 
-<<<<<<< HEAD
         ss.put(new NodeProperty(NbBundle.getMessage(this.getClass(), "VirtualDirectoryNode.createSheet.name.name"),
-                                NbBundle.getMessage(this.getClass(),
-                                                    "VirtualDirectoryNode.createSheet.name.displayName"),
-                                NbBundle.getMessage(this.getClass(), "VirtualDirectoryNode.createSheet.name.desc"),
-                                getName()));
-=======
-        ss.put(new NodeProperty<>("Name", "Name", "no description", getName()));
->>>>>>> 4d13c780
+                NbBundle.getMessage(this.getClass(),
+                "VirtualDirectoryNode.createSheet.name.displayName"),
+                NbBundle.getMessage(this.getClass(), "VirtualDirectoryNode.createSheet.name.desc"),
+                getName()));
 
         final String NO_DESCR = NbBundle.getMessage(this.getClass(), "VirtualDirectoryNode.createSheet.noDesc");
         for (Map.Entry<String, Object> entry : map.entrySet()) {
             ss.put(new NodeProperty<>(entry.getKey(), entry.getKey(), NO_DESCR, entry.getValue()));
         }
-        // @@@ add more properties here...
 
         return s;
     }
@@ -133,7 +124,6 @@
         return true;
     }
 
-    
     /**
      * Convert meta flag long to user-readable string / label
      *
@@ -147,12 +137,6 @@
         short allocFlag = TskData.TSK_FS_META_FLAG_ENUM.ALLOC.getValue();
         short unallocFlag = TskData.TSK_FS_META_FLAG_ENUM.UNALLOC.getValue();
 
-        // some variables that might be needed in the future
-        //long usedFlag = TskData.TSK_FS_META_FLAG_ENUM.USED.getMetaFlag();
-        //long unusedFlag = TskData.TSK_FS_META_FLAG_ENUM.UNUSED.getMetaFlag();
-        //long compFlag = TskData.TSK_FS_META_FLAG_ENUM.COMP.getMetaFlag();
-        //long orphanFlag = TskData.TSK_FS_META_FLAG_ENUM.ORPHAN.getMetaFlag();
-
         if ((metaFlag & allocFlag) == allocFlag) {
             result = TskData.TSK_FS_META_FLAG_ENUM.ALLOC.toString();
         }
