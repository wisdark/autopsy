--- conflicted
+++ resolved
@@ -1,7 +1,7 @@
 /*
  * Autopsy Forensic Browser
  * 
- * Copyright 2011 Basis Technology Corp.
+ * Copyright 2011-2014 Basis Technology Corp.
  * Contact: carrier <at> sleuthkit <dot> org
  * 
  * Licensed under the Apache License, Version 2.0 (the "License");
@@ -35,11 +35,10 @@
 
     public ViewsNode(SleuthkitCase sleuthkitCase) {
         super(new RootContentChildren(Arrays.asList(
-                new FileTypeExtensionFilters(sleuthkitCase), 
-                new RecentFiles(sleuthkitCase), 
+                new FileTypeExtensionFilters(sleuthkitCase),
+                new RecentFiles(sleuthkitCase),
                 new DeletedContent(sleuthkitCase),
-                new FileSize(sleuthkitCase)
-                )), 
+                new FileSize(sleuthkitCase))),
                 Lookups.singleton(NAME));
         setName(NAME);
         setDisplayName(NAME);
@@ -50,7 +49,7 @@
     public boolean isLeafTypeNode() {
         return false;
     }
-    
+
     @Override
     public <T> T accept(DisplayableItemNodeVisitor<T> v) {
         return v.visit(this);
@@ -65,17 +64,10 @@
             s.put(ss);
         }
 
-<<<<<<< HEAD
         ss.put(new NodeProperty(NbBundle.getMessage(this.getClass(), "ViewsNode.createSheet.name.name"),
-                                NbBundle.getMessage(this.getClass(), "ViewsNode.createSheet.name.displayName"),
-                                NbBundle.getMessage(this.getClass(), "ViewsNode.createSheet.name.desc"),
-                                NAME));
-=======
-        ss.put(new NodeProperty<>("Name",
-                "Name",
-                "no description",
+                NbBundle.getMessage(this.getClass(), "ViewsNode.createSheet.name.displayName"),
+                NbBundle.getMessage(this.getClass(), "ViewsNode.createSheet.name.desc"),
                 NAME));
->>>>>>> 4d13c780
         return s;
     }
 }