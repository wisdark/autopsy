/*
 * Autopsy Forensic Browser
 *
 * Copyright 2018 Basis Technology Corp.
 * Contact: carrier <at> sleuthkit <dot> org
 *
 * Licensed under the Apache License, Version 2.0 (the "License");
 * you may not use this file except in compliance with the License.
 * You may obtain a copy of the License at
 *
 *     http://www.apache.org/licenses/LICENSE-2.0
 *
 * Unless required by applicable law or agreed to in writing, software
 * distributed under the License is distributed on an "AS IS" BASIS,
 * WITHOUT WARRANTIES OR CONDITIONS OF ANY KIND, either express or implied.
 * See the License for the specific language governing permissions and
 * limitations under the License.
 */
package org.sleuthkit.autopsy.commonfilesearch;

import java.sql.ResultSet;
import java.sql.SQLException;
import java.util.Collections;
import java.util.HashMap;
import java.util.Map;
import java.util.logging.Level;
import org.openide.util.Exceptions;
import org.sleuthkit.autopsy.casemodule.Case;
import org.sleuthkit.autopsy.centralrepository.datamodel.CorrelationAttribute;
import org.sleuthkit.autopsy.centralrepository.datamodel.CorrelationCase;
import org.sleuthkit.autopsy.centralrepository.datamodel.CorrelationDataSource;
import org.sleuthkit.autopsy.centralrepository.datamodel.EamDb;
import org.sleuthkit.autopsy.centralrepository.datamodel.EamDbException;
import org.sleuthkit.autopsy.centralrepository.datamodel.InstanceTableCallback;
import org.sleuthkit.autopsy.coreutils.Logger;

/**
 * Used to process and return CorrelationCase md5s from the EamDB for
 * CommonFilesSearch.
 */
final class InterCaseSearchResultsProcessor {

    private static final Logger LOGGER = Logger.getLogger(CommonAttributePanel.class.getName());

    private final Map<Integer, String> intercaseCommonValuesMap = new HashMap<>();
    private final Map<Integer, Integer> intercaseCommonCasesMap = new HashMap<>();

<<<<<<< HEAD
    CorrelationAttribute processCorrelationCaseSingleAttribute(int attrbuteId) {
        try {
            EamDbAttributeInstanceRowCallback instancetableCallback = new EamDbAttributeInstanceRowCallback();
=======
    /**
     * Finds a single CorrelationAttribute given an id.
     *
     * @param attrbuteId Row of CorrelationAttribute to retrieve from the EamDb
     * @return CorrelationAttribute object representation of retrieved match
     */
    CorrelationAttribute findSingleCorrelationAttribute(int attrbuteId) {
        try {
            InterCaseCommonAttributeRowCallback instancetableCallback = new InterCaseCommonAttributeRowCallback();
>>>>>>> 8233f41f
            EamDb DbManager = EamDb.getInstance();
            CorrelationAttribute.Type fileType = DbManager.getCorrelationTypeById(CorrelationAttribute.FILES_TYPE_ID);
            DbManager.processInstanceTableRow(fileType, attrbuteId, instancetableCallback);

            return instancetableCallback.getCorrelationAttribute();

        } catch (EamDbException ex) {
            LOGGER.log(Level.SEVERE, "Error accessing EamDb processing InstanceTable row.", ex);
        }

        return null;
    }

    /**
     * Given the current case, fins all intercase common files from the EamDb
     * and builds maps of obj id to md5 and case.
     *
     * @param currentCase The current TSK Case.
     */
    void findInterCaseCommonAttributeValues(Case currentCase) {
        try {
            InterCaseCommonAttributesCallback instancetableCallback = new InterCaseCommonAttributesCallback();
            EamDb DbManager = EamDb.getInstance();
            CorrelationAttribute.Type fileType = DbManager.getCorrelationTypeById(CorrelationAttribute.FILES_TYPE_ID);
            DbManager.processCaseInstancesTable(fileType, DbManager.getCase(currentCase), instancetableCallback);

        } catch (EamDbException ex) {
            LOGGER.log(Level.SEVERE, "Error accessing EamDb processing CaseInstancesTable.", ex);
        }

    }
<<<<<<< HEAD

    void processSingleCaseCorrelationCaseAttributeValues(Case currentCase, CorrelationCase singleCase) {
=======
>>>>>>> 8233f41f

    /**
     * Given the current case, and a specific case of interest, finds common
     * files which exist between cases from the EamDb. Builds maps of obj id to
     * md5 and case.
     *
     * @param currentCase The current TSK Case.
     * @param singleCase The case of interest. Matches must exist in this case.
     */
    void findSingleInterCaseCommonAttributeValues(Case currentCase, CorrelationCase singleCase) {
        try {
            InterCaseCommonAttributesCallback instancetableCallback = new InterCaseCommonAttributesCallback();
            EamDb DbManager = EamDb.getInstance();
            CorrelationAttribute.Type fileType = DbManager.getCorrelationTypeById(CorrelationAttribute.FILES_TYPE_ID);
            DbManager.processSingleCaseInstancesTable(fileType, DbManager.getCase(currentCase), singleCase, instancetableCallback);
        } catch (EamDbException ex) {
            LOGGER.log(Level.SEVERE, "Error accessing EamDb processing CaseInstancesTable.", ex);
        }
    }

    Map<Integer, String> getIntercaseCommonValuesMap() {
        return Collections.unmodifiableMap(intercaseCommonValuesMap);
    }

    Map<Integer, Integer> getIntercaseCommonCasesMap() {
        return Collections.unmodifiableMap(intercaseCommonCasesMap);
    }

    /**
     * Callback to use with findInterCaseCommonAttributeValues which generates a
     * list of md5s for common files search
     */
    private class InterCaseCommonAttributesCallback implements InstanceTableCallback {

        @Override
        public void process(ResultSet resultSet) {
            try {
                while (resultSet.next()) {
                    int resultId = InstanceTableCallback.getId(resultSet);
                    intercaseCommonValuesMap.put(resultId, InstanceTableCallback.getValue(resultSet));
                    intercaseCommonCasesMap.put(resultId, InstanceTableCallback.getCaseId(resultSet));
                }
            } catch (SQLException ex) {
                Exceptions.printStackTrace(ex);
            }
        }

    }

    /**
     * Callback to use with findSingleCorrelationAttribute which retrieves a
     * single CorrelationAttribute from the EamDb.
     */
    private class InterCaseCommonAttributeRowCallback implements InstanceTableCallback {

        CorrelationAttribute correlationAttribute = null;

        @Override
        public void process(ResultSet resultSet) {
            try {
                EamDb DbManager = EamDb.getInstance();
                CorrelationAttribute.Type fileType = DbManager.getCorrelationTypeById(CorrelationAttribute.FILES_TYPE_ID);

                while (resultSet.next()) {
                    CorrelationCase correlationCase = DbManager.getCaseById(InstanceTableCallback.getCaseId(resultSet));
                    CorrelationDataSource dataSource = DbManager.getDataSourceById(correlationCase, InstanceTableCallback.getDataSourceId(resultSet));
                    correlationAttribute = DbManager.getCorrelationAttribute(fileType,
                            correlationCase,
                            dataSource,
                            InstanceTableCallback.getValue(resultSet),
                            InstanceTableCallback.getFilePath(resultSet));

                }
            } catch (SQLException | EamDbException ex) {
                Exceptions.printStackTrace(ex);
            }
        }

        CorrelationAttribute getCorrelationAttribute() {
            return correlationAttribute;
        }
    }
}<|MERGE_RESOLUTION|>--- conflicted
+++ resolved
@@ -45,11 +45,6 @@
     private final Map<Integer, String> intercaseCommonValuesMap = new HashMap<>();
     private final Map<Integer, Integer> intercaseCommonCasesMap = new HashMap<>();
 
-<<<<<<< HEAD
-    CorrelationAttribute processCorrelationCaseSingleAttribute(int attrbuteId) {
-        try {
-            EamDbAttributeInstanceRowCallback instancetableCallback = new EamDbAttributeInstanceRowCallback();
-=======
     /**
      * Finds a single CorrelationAttribute given an id.
      *
@@ -59,7 +54,6 @@
     CorrelationAttribute findSingleCorrelationAttribute(int attrbuteId) {
         try {
             InterCaseCommonAttributeRowCallback instancetableCallback = new InterCaseCommonAttributeRowCallback();
->>>>>>> 8233f41f
             EamDb DbManager = EamDb.getInstance();
             CorrelationAttribute.Type fileType = DbManager.getCorrelationTypeById(CorrelationAttribute.FILES_TYPE_ID);
             DbManager.processInstanceTableRow(fileType, attrbuteId, instancetableCallback);
@@ -91,11 +85,6 @@
         }
 
     }
-<<<<<<< HEAD
-
-    void processSingleCaseCorrelationCaseAttributeValues(Case currentCase, CorrelationCase singleCase) {
-=======
->>>>>>> 8233f41f
 
     /**
      * Given the current case, and a specific case of interest, finds common
