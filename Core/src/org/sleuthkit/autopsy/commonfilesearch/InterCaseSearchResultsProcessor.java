/*
 * Autopsy Forensic Browser
 *
 * Copyright 2018 Basis Technology Corp.
 * Contact: carrier <at> sleuthkit <dot> org
 *
 * Licensed under the Apache License, Version 2.0 (the "License");
 * you may not use this file except in compliance with the License.
 * You may obtain a copy of the License at
 *
 *     http://www.apache.org/licenses/LICENSE-2.0
 *
 * Unless required by applicable law or agreed to in writing, software
 * distributed under the License is distributed on an "AS IS" BASIS,
 * WITHOUT WARRANTIES OR CONDITIONS OF ANY KIND, either express or implied.
 * See the License for the specific language governing permissions and
 * limitations under the License.
 */
package org.sleuthkit.autopsy.commonfilesearch;

import java.sql.ResultSet;
import java.sql.SQLException;
import java.util.ArrayList;
import java.util.Collections;
import java.util.HashMap;
import java.util.List;
import java.util.Map;
import java.util.logging.Level;
import org.sleuthkit.autopsy.casemodule.Case;
import org.sleuthkit.autopsy.centralrepository.datamodel.CorrelationAttribute;
import org.sleuthkit.autopsy.centralrepository.datamodel.CorrelationCase;
import org.sleuthkit.autopsy.centralrepository.datamodel.CorrelationDataSource;
import org.sleuthkit.autopsy.centralrepository.datamodel.EamDb;
import org.sleuthkit.autopsy.centralrepository.datamodel.EamDbException;
import org.sleuthkit.autopsy.centralrepository.datamodel.InstanceTableCallback;
import org.sleuthkit.autopsy.coreutils.Logger;
<<<<<<< HEAD
import org.sleuthkit.datamodel.TskData;
=======
import org.sleuthkit.datamodel.HashUtility;
>>>>>>> 9163256c

/**
 * Used to process and return CorrelationCase md5s from the EamDB for
 * CommonFilesSearch.
 */
final class InterCaseSearchResultsProcessor {

    private static final Logger LOGGER = Logger.getLogger(CommonAttributePanel.class.getName());

<<<<<<< HEAD
    // maps row ID to value
    private final Map<Integer, String> intercaseCommonValuesMap = new HashMap<>();
    // maps row ID to case ID
    private final Map<Integer, Integer> intercaseCommonCasesMap = new HashMap<>();
    private final String interCaseWhereClause = "value IN (SELECT value FROM file_instances"
                    + " WHERE value IN (SELECT value FROM  file_instances"
                    + " WHERE case_id=%s AND (known_status !=%s OR known_status IS NULL) GROUP BY value)"
                    + " GROUP BY value HAVING COUNT(DISTINCT case_id) > 1) ORDER BY value";
    private final String singleInterCaseWhereClause = "value IN (SELECT value FROM file_instances "
                + "WHERE value IN (SELECT value FROM  file_instances "
                + "WHERE case_id=%s AND (known_status !=%s OR known_status IS NULL) GROUP BY value) "
                + "AND (case_id=%s OR case_id=%s) GROUP BY value HAVING COUNT(DISTINCT case_id) > 1) ORDER BY value";
    

=======
>>>>>>> 9163256c
    /**
     * Finds a single CorrelationAttribute given an id.
     *
     * @param attrbuteId Row of CorrelationAttribute to retrieve from the EamDb
     * @return CorrelationAttribute object representation of retrieved match
     */
    CorrelationAttribute findSingleCorrelationAttribute(int attrbuteId) {
        try {
            InterCaseCommonAttributeRowCallback instancetableCallback = new InterCaseCommonAttributeRowCallback();
            EamDb DbManager = EamDb.getInstance();
            CorrelationAttribute.Type fileType = DbManager.getCorrelationTypeById(CorrelationAttribute.FILES_TYPE_ID);
            DbManager.processInstanceTableWhere(fileType, String.format("id = %s", attrbuteId), instancetableCallback);

            return instancetableCallback.getCorrelationAttribute();

        } catch (EamDbException ex) {
            LOGGER.log(Level.SEVERE, "Error accessing EamDb processing InstanceTable row.", ex);
        }

        return null;
    }

    /**
     * Given the current case, fins all intercase common files from the EamDb
     * and builds maps of obj id to md5 and case.
     *
     * @param currentCase The current TSK Case.
     */
    Map<Integer, List<CommonAttributeValue>> findInterCaseCommonAttributeValues(Case currentCase) {
        try {
            InterCaseCommonAttributesCallback instancetableCallback = new InterCaseCommonAttributesCallback();
            EamDb DbManager = EamDb.getInstance();
            CorrelationAttribute.Type fileType = DbManager.getCorrelationTypeById(CorrelationAttribute.FILES_TYPE_ID);
<<<<<<< HEAD
            int caseId = DbManager.getCase(currentCase).getID();

            DbManager.processInstanceTableWhere(fileType, String.format(interCaseWhereClause, caseId,
                    TskData.FileKnown.KNOWN.getFileKnownValue()),
                    instancetableCallback);

=======
            DbManager.processCaseInstancesTable(fileType, DbManager.getCase(currentCase), instancetableCallback);
            return instancetableCallback.getInstanceCollatedCommonFiles();
>>>>>>> 9163256c
        } catch (EamDbException ex) {
            LOGGER.log(Level.SEVERE, "Error accessing EamDb processing CaseInstancesTable.", ex);
        }
        return new HashMap<>();
    }

    /**
     * Given the current case, and a specific case of interest, finds common
     * files which exist between cases from the EamDb. Builds maps of obj id to
     * md5 and case.
     *
     * @param currentCase The current TSK Case.
     * @param singleCase The case of interest. Matches must exist in this case.
     */
    Map<Integer, List<CommonAttributeValue>> findSingleInterCaseCommonAttributeValues(Case currentCase, CorrelationCase singleCase) {
        try {
            InterCaseCommonAttributesCallback instancetableCallback = new InterCaseCommonAttributesCallback();
            EamDb DbManager = EamDb.getInstance();
            CorrelationAttribute.Type fileType = DbManager.getCorrelationTypeById(CorrelationAttribute.FILES_TYPE_ID);
<<<<<<< HEAD
            int caseId = DbManager.getCase(currentCase).getID();
            int targetCaseId = singleCase.getID();
            DbManager.processInstanceTableWhere(fileType,  String.format(singleInterCaseWhereClause, caseId,
                    TskData.FileKnown.KNOWN.getFileKnownValue(), caseId, targetCaseId), instancetableCallback);
=======
            DbManager.processSingleCaseInstancesTable(fileType, DbManager.getCase(currentCase), singleCase, instancetableCallback);
            return instancetableCallback.getInstanceCollatedCommonFiles();
>>>>>>> 9163256c
        } catch (EamDbException ex) {
            LOGGER.log(Level.SEVERE, "Error accessing EamDb processing CaseInstancesTable.", ex);
        }
        return new HashMap<>();
    }

    /**
     * Callback to use with findInterCaseCommonAttributeValues which generates a
     * list of md5s for common files search
     */
    private class InterCaseCommonAttributesCallback implements InstanceTableCallback {

        final Map<Integer, List<CommonAttributeValue>> instanceCollatedCommonFiles = new HashMap<>();

        private CommonAttributeValue commonAttributeValue = null;
        private String previousRowMd5 = "";

        @Override
        public void process(ResultSet resultSet) {
            try {

                EamDb dbManager = EamDb.getInstance();

                while (resultSet.next()) {

                    int resultId = InstanceTableCallback.getId(resultSet);
                    String md5Value = InstanceTableCallback.getValue(resultSet);
                    if (previousRowMd5.isEmpty()) {
                        previousRowMd5 = md5Value;
                    }
                    if (md5Value == null || HashUtility.isNoDataMd5(md5Value)) {
                        continue;
                    }
                    int caseId = InstanceTableCallback.getCaseId(resultSet);
                    CorrelationCase autopsyCrCase = dbManager.getCaseById(caseId);
                    final String correlationCaseDisplayName = autopsyCrCase.getDisplayName();

                    countAndAddCommonAttributes(md5Value, resultId, correlationCaseDisplayName);

                }
            } catch (SQLException | EamDbException ex) {
                LOGGER.log(Level.WARNING, "Error getting artifact instances from database.", ex); // NON-NLS
            }

        }

        private void countAndAddCommonAttributes(String md5Value, int resultId, String correlationCaseDisplayName) {
            if (commonAttributeValue == null) {
                commonAttributeValue = new CommonAttributeValue(md5Value);
            }
            if (!md5Value.equals(previousRowMd5)) {
                int size = commonAttributeValue.getInstanceCount();
                if (instanceCollatedCommonFiles.containsKey(size)) {
                    instanceCollatedCommonFiles.get(size).add(commonAttributeValue);
                } else {
                    ArrayList<CommonAttributeValue> value = new ArrayList<>();
                    value.add(commonAttributeValue);
                    instanceCollatedCommonFiles.put(size, value);
                }

                commonAttributeValue = new CommonAttributeValue(md5Value);
                previousRowMd5 = md5Value;
            }
            // we don't *have* all the information for the rows in the CR,
            //  so we need to consult the present case via the SleuthkitCase object
            // Later, when the FileInstanceNode is built. Therefore, build node generators for now.
            AbstractCommonAttributeInstance searchResult = new CentralRepoCommonAttributeInstance(resultId);
            commonAttributeValue.addFileInstanceMetadata(searchResult, correlationCaseDisplayName);
        }

        Map<Integer, List<CommonAttributeValue>> getInstanceCollatedCommonFiles() {
            return Collections.unmodifiableMap(instanceCollatedCommonFiles);
        }

    }

    /**
     * Callback to use with findSingleCorrelationAttribute which retrieves a
     * single CorrelationAttribute from the EamDb.
     */
    private class InterCaseCommonAttributeRowCallback implements InstanceTableCallback {

        CorrelationAttribute correlationAttribute = null;

        @Override
        public void process(ResultSet resultSet) {
            try {
                EamDb DbManager = EamDb.getInstance();
                CorrelationAttribute.Type fileType = DbManager.getCorrelationTypeById(CorrelationAttribute.FILES_TYPE_ID);

                while (resultSet.next()) {
                    CorrelationCase correlationCase = DbManager.getCaseById(InstanceTableCallback.getCaseId(resultSet));
                    CorrelationDataSource dataSource = DbManager.getDataSourceById(correlationCase, InstanceTableCallback.getDataSourceId(resultSet));
                    correlationAttribute = DbManager.getCorrelationAttribute(fileType,
                            correlationCase,
                            dataSource,
                            InstanceTableCallback.getValue(resultSet),
                            InstanceTableCallback.getFilePath(resultSet));

                }
            } catch (SQLException | EamDbException ex) {
                LOGGER.log(Level.WARNING, "Error getting single correlation artifact instance from database.", ex); // NON-NLS
            }
        }

        CorrelationAttribute getCorrelationAttribute() {
            return correlationAttribute;
        }
    }
}<|MERGE_RESOLUTION|>--- conflicted
+++ resolved
@@ -34,11 +34,8 @@
 import org.sleuthkit.autopsy.centralrepository.datamodel.EamDbException;
 import org.sleuthkit.autopsy.centralrepository.datamodel.InstanceTableCallback;
 import org.sleuthkit.autopsy.coreutils.Logger;
-<<<<<<< HEAD
 import org.sleuthkit.datamodel.TskData;
-=======
 import org.sleuthkit.datamodel.HashUtility;
->>>>>>> 9163256c
 
 /**
  * Used to process and return CorrelationCase md5s from the EamDB for
@@ -48,7 +45,6 @@
 
     private static final Logger LOGGER = Logger.getLogger(CommonAttributePanel.class.getName());
 
-<<<<<<< HEAD
     // maps row ID to value
     private final Map<Integer, String> intercaseCommonValuesMap = new HashMap<>();
     // maps row ID to case ID
@@ -63,8 +59,6 @@
                 + "AND (case_id=%s OR case_id=%s) GROUP BY value HAVING COUNT(DISTINCT case_id) > 1) ORDER BY value";
     
 
-=======
->>>>>>> 9163256c
     /**
      * Finds a single CorrelationAttribute given an id.
      *
@@ -98,17 +92,12 @@
             InterCaseCommonAttributesCallback instancetableCallback = new InterCaseCommonAttributesCallback();
             EamDb DbManager = EamDb.getInstance();
             CorrelationAttribute.Type fileType = DbManager.getCorrelationTypeById(CorrelationAttribute.FILES_TYPE_ID);
-<<<<<<< HEAD
             int caseId = DbManager.getCase(currentCase).getID();
-
+            return instancetableCallback.getInstanceCollatedCommonFiles();
             DbManager.processInstanceTableWhere(fileType, String.format(interCaseWhereClause, caseId,
                     TskData.FileKnown.KNOWN.getFileKnownValue()),
                     instancetableCallback);
 
-=======
-            DbManager.processCaseInstancesTable(fileType, DbManager.getCase(currentCase), instancetableCallback);
-            return instancetableCallback.getInstanceCollatedCommonFiles();
->>>>>>> 9163256c
         } catch (EamDbException ex) {
             LOGGER.log(Level.SEVERE, "Error accessing EamDb processing CaseInstancesTable.", ex);
         }
@@ -128,15 +117,11 @@
             InterCaseCommonAttributesCallback instancetableCallback = new InterCaseCommonAttributesCallback();
             EamDb DbManager = EamDb.getInstance();
             CorrelationAttribute.Type fileType = DbManager.getCorrelationTypeById(CorrelationAttribute.FILES_TYPE_ID);
-<<<<<<< HEAD
             int caseId = DbManager.getCase(currentCase).getID();
             int targetCaseId = singleCase.getID();
             DbManager.processInstanceTableWhere(fileType,  String.format(singleInterCaseWhereClause, caseId,
                     TskData.FileKnown.KNOWN.getFileKnownValue(), caseId, targetCaseId), instancetableCallback);
-=======
-            DbManager.processSingleCaseInstancesTable(fileType, DbManager.getCase(currentCase), singleCase, instancetableCallback);
             return instancetableCallback.getInstanceCollatedCommonFiles();
->>>>>>> 9163256c
         } catch (EamDbException ex) {
             LOGGER.log(Level.SEVERE, "Error accessing EamDb processing CaseInstancesTable.", ex);
         }
