/*
 * Autopsy Forensic Browser
 *
 * Copyright 2018 Basis Technology Corp.
 * Contact: carrier <at> sleuthkit <dot> org
 *
 * Licensed under the Apache License, Version 2.0 (the "License");
 * you may not use this file except in compliance with the License.
 * You may obtain a copy of the License at
 *
 *     http://www.apache.org/licenses/LICENSE-2.0
 *
 * Unless required by applicable law or agreed to in writing, software
 * distributed under the License is distributed on an "AS IS" BASIS,
 * WITHOUT WARRANTIES OR CONDITIONS OF ANY KIND, either express or implied.
 * See the License for the specific language governing permissions and
 * limitations under the License.
 */
package org.sleuthkit.autopsy.commonfilesearch;

import java.awt.Dimension;
import java.sql.SQLException;
import java.util.ArrayList;
import java.util.Collection;
import java.util.HashMap;
import java.util.List;
import java.util.Map;
import java.util.Objects;
import java.util.Observable;
import java.util.Observer;
import java.util.concurrent.ExecutionException;
import java.util.logging.Level;
import javax.swing.SwingWorker;
import javax.swing.event.DocumentEvent;
import javax.swing.event.DocumentListener;
import org.netbeans.api.progress.ProgressHandle;
import org.openide.DialogDisplayer;
import org.openide.NotifyDescriptor;
import org.openide.explorer.ExplorerManager;
import org.openide.nodes.Node;
import org.openide.util.NbBundle;
import org.openide.util.NbBundle.Messages;
import org.openide.windows.WindowManager;
import org.sleuthkit.autopsy.casemodule.Case;
import org.sleuthkit.autopsy.casemodule.NoCurrentCaseException;
import org.sleuthkit.autopsy.centralrepository.datamodel.CorrelationAttributeInstance;
import org.sleuthkit.autopsy.centralrepository.datamodel.CorrelationCase;
import org.sleuthkit.autopsy.centralrepository.datamodel.CorrelationDataSource;
import org.sleuthkit.autopsy.centralrepository.datamodel.EamDb;
import org.sleuthkit.autopsy.centralrepository.datamodel.EamDbException;
import org.sleuthkit.autopsy.centralrepository.ingestmodule.IngestModuleFactory;
import org.sleuthkit.autopsy.corecomponentinterfaces.DataResultViewer;
import org.sleuthkit.autopsy.corecomponents.DataResultTopComponent;
import org.sleuthkit.autopsy.corecomponents.DataResultViewerTable;
import org.sleuthkit.autopsy.corecomponents.TableFilterNode;
import org.sleuthkit.autopsy.coreutils.Logger;
import org.sleuthkit.autopsy.coreutils.MessageNotifyUtil;
import org.sleuthkit.autopsy.datamodel.EmptyNode;
import org.sleuthkit.autopsy.directorytree.DataResultFilterNode;
import org.sleuthkit.datamodel.DataSource;
import org.sleuthkit.datamodel.IngestJobInfo;
import org.sleuthkit.datamodel.IngestModuleInfo;
import org.sleuthkit.datamodel.SleuthkitCase;
import org.sleuthkit.datamodel.TskCoreException;

/**
 * Panel used for common files search configuration and configuration business
 * logic. Nested within CommonFilesDialog.
 */
@SuppressWarnings("PMD.SingularField") // UI widgets cause lots of false positives
final class CommonAttributePanel extends javax.swing.JDialog implements Observer {

    private static final Logger LOGGER = Logger.getLogger(CommonAttributePanel.class.getName());
    private static final long serialVersionUID = 1L;

    private static final Long NO_DATA_SOURCE_SELECTED = -1L;

    private final UserInputErrorManager errorManager;

    private int percentageThresholdValue = 20;

    /**
     * Creates new form CommonFilesPanel
     */
    @NbBundle.Messages({
        "CommonAttributePanel.title=Common Property Panel",
        "CommonAttributePanel.exception=Unexpected Exception loading DataSources.",
<<<<<<< HEAD
        "CommonAttributePanel.frame.title=Find Common Properties",
=======
        "CommonAttributePanel.frame.title=Common Property Search",
>>>>>>> 108854c5
        "CommonAttributePanel.intraCasePanel.title=Curren Case Options"})
    CommonAttributePanel() {
        super(WindowManager.getDefault().getMainWindow(), Bundle.CommonAttributePanel_frame_title(), true);
        initComponents();
        this.setLocationRelativeTo(WindowManager.getDefault().getMainWindow());
        this.setupDataSources();
        intraCasePanel.setVisible(true);
        interCasePanel.setVisible(false);
        if (CommonAttributePanel.isEamDbAvailableForIntercaseSearch()) {
            this.setupCases();
            this.interCasePanel.setupCorrelationTypeFilter();
        } else {
            this.disableIntercaseSearch();
        }

        this.updatePercentageOptions(CommonAttributePanel.getNumberOfDataSourcesAvailable());

        this.errorManager = new UserInputErrorManager();

        this.percentageThresholdInputBox.getDocument().addDocumentListener(new DocumentListener() {

            private final Dimension preferredSize = CommonAttributePanel.this.percentageThresholdInputBox.getPreferredSize();

            private void maintainSize() {
                CommonAttributePanel.this.percentageThresholdInputBox.setSize(preferredSize);
            }

            @Override
            public void insertUpdate(DocumentEvent event) {
                this.maintainSize();
                CommonAttributePanel.this.percentageThresholdChanged();
            }

            @Override
            public void removeUpdate(DocumentEvent event) {
                this.maintainSize();
                CommonAttributePanel.this.percentageThresholdChanged();
            }

            @Override
            public void changedUpdate(DocumentEvent event) {
                this.maintainSize();
                CommonAttributePanel.this.percentageThresholdChanged();
            }
        });
    }

    /**
     * Get whether or not the central repository will be enabled as a search
     * option.
     *
     * @return true if the central repository exists and has at least 2 cases in
     *         and includes the current case, false otherwise.
     */
    static boolean isEamDbAvailableForIntercaseSearch() {
        try {
            return EamDb.isEnabled()
                    && EamDb.getInstance() != null
                    && EamDb.getInstance().getCases().size() > 1
                    && Case.isCaseOpen()
                    && Case.getCurrentCase() != null
                    && EamDb.getInstance().getCase(Case.getCurrentCase()) != null;
        } catch (EamDbException ex) {
            LOGGER.log(Level.SEVERE, "Unexpected exception while  checking for EamDB enabled.", ex);
        }
        return false;
    }

    @Override
    public void update(Observable o, Object arg) {
        checkFileTypeCheckBoxState();
    }

    /**
     * Get the number of data sources in the central repository if it is
     * enabled, zero if it is not enabled.
     *
     * @return the number of data sources in the current central repo, or 0 if
     *         it is disabled
     */
    private static Long getNumberOfDataSourcesAvailable() {
        try {
            if (EamDb.isEnabled()
                    && EamDb.getInstance() != null) {
                return EamDb.getInstance().getCountUniqueDataSources();
            }
        } catch (EamDbException ex) {
            LOGGER.log(Level.SEVERE, "Unexpected exception while  checking for EamDB enabled.", ex);
        }
        return 0L;
    }

    /**
     * Disable the option to search for common attributes in the central
     * repository.
     */
    private void disableIntercaseSearch() {
        this.intraCaseRadio.setSelected(true);
        this.interCaseRadio.setEnabled(false);
    }

    /**
     * Perform the common attribute search.
     */
    @NbBundle.Messages({
        "CommonAttributePanel.search.results.pathText=Common Property Search Results",
        "CommonAttributePanel.search.done.searchProgressGathering=Gathering Common Property Search Results.",
        "CommonAttributePanel.search.done.searchProgressDisplay=Displaying Common Property Search Results.",
        "CommonAttributePanel.search.done.tskCoreException=Unable to run query against DB.",
        "CommonAttributePanel.search.done.noCurrentCaseException=Unable to open case file.",
        "CommonAttributePanel.search.done.exception=Unexpected exception running Common Property Search.",
        "CommonAttributePanel.search.done.interupted=Something went wrong finding common properties.",
        "CommonAttributePanel.search.done.sqlException=Unable to query db for properties or data sources.",
        "CommonAttributePanel.search.done.noResults=No results found."})
    private void search() {
        new SwingWorker<CommonAttributeSearchResults, Void>() {

            private String tabTitle;
            private ProgressHandle progress;

            @Override
            protected CommonAttributeSearchResults doInBackground() throws TskCoreException, NoCurrentCaseException, SQLException, EamDbException {
                progress = ProgressHandle.createHandle(Bundle.CommonAttributePanel_search_done_searchProgressGathering());
                progress.start();
                progress.switchToIndeterminate();

                Long dataSourceId = intraCasePanel.getSelectedDataSourceId();
                Integer caseId = interCasePanel.getSelectedCaseId();

                AbstractCommonAttributeSearcher builder;
                CommonAttributeSearchResults metadata;

                boolean filterByMedia = false;
                boolean filterByDocuments = false;

                int percentageThreshold = CommonAttributePanel.this.percentageThresholdValue;

                if (!CommonAttributePanel.this.percentageThresholdCheck.isSelected()) {
                    //0 has the effect of disabling the feature
                    percentageThreshold = 0;
                }

                if (CommonAttributePanel.this.interCaseRadio.isSelected()) {
                    CorrelationAttributeInstance.Type corType = interCasePanel.getSelectedCorrelationType();
                    if (interCasePanel.fileCategoriesButtonIsSelected()) {
                        filterByMedia = interCasePanel.pictureVideoCheckboxIsSelected();
                        filterByDocuments = interCasePanel.documentsCheckboxIsSelected();
                    }
                    if (corType == null) {
                        corType = CorrelationAttributeInstance.getDefaultCorrelationTypes().get(0);
                    }
                    if (caseId == InterCasePanel.NO_CASE_SELECTED) {
                        builder = new AllInterCaseCommonAttributeSearcher(filterByMedia, filterByDocuments, corType, percentageThreshold);
                    } else {

                        builder = new SingleInterCaseCommonAttributeSearcher(caseId, filterByMedia, filterByDocuments, corType, percentageThreshold);
                    }

                } else {
                    if (intraCasePanel.fileCategoriesButtonIsSelected()) {
                        filterByMedia = intraCasePanel.pictureVideoCheckboxIsSelected();
                        filterByDocuments = intraCasePanel.documentsCheckboxIsSelected();
                    }
                    if (Objects.equals(dataSourceId, CommonAttributePanel.NO_DATA_SOURCE_SELECTED)) {
                        builder = new AllIntraCaseCommonAttributeSearcher(intraCasePanel.getDataSourceMap(), filterByMedia, filterByDocuments, percentageThreshold);
                    } else {
                        builder = new SingleIntraCaseCommonAttributeSearcher(dataSourceId, intraCasePanel.getDataSourceMap(), filterByMedia, filterByDocuments, percentageThreshold);
                    }

                }
                metadata = builder.findMatches();
                this.tabTitle = builder.getTabTitle();

                return metadata;
            }

            @Override
            protected void done() {
                try {
                    super.done();
                    CommonAttributeSearchResults metadata = this.get();
                    boolean noKeysExist = true;
                    try {
                        noKeysExist = metadata.getMetadata().keySet().isEmpty();
                    } catch (EamDbException ex) {
                        LOGGER.log(Level.SEVERE, "Unable to get keys from metadata", ex);
                    }
                    if (noKeysExist) {
                        Node commonFilesNode = new TableFilterNode(new EmptyNode(Bundle.CommonAttributePanel_search_done_noResults()), true);
                        progress.setDisplayName(Bundle.CommonAttributePanel_search_done_searchProgressDisplay());
                        DataResultTopComponent.createInstance(tabTitle, Bundle.CommonAttributePanel_search_results_pathText(), commonFilesNode, 1);
                    } else {
                        // -3969
                        Node commonFilesNode = new CommonAttributeSearchResultRootNode(metadata);
                        DataResultFilterNode dataResultFilterNode = new DataResultFilterNode(commonFilesNode, ExplorerManager.find(CommonAttributePanel.this));
                        TableFilterNode tableFilterWithDescendantsNode = new TableFilterNode(dataResultFilterNode, 3);
                        DataResultViewerTable table = new CommonAttributesSearchResultsViewerTable();
                        Collection<DataResultViewer> viewers = new ArrayList<>(1);
                        viewers.add(table);
                        progress.setDisplayName(Bundle.CommonAttributePanel_search_done_searchProgressDisplay());
                        DataResultTopComponent.createInstance(tabTitle, Bundle.CommonAttributePanel_search_results_pathText(), tableFilterWithDescendantsNode, metadata.size(), viewers);
                    }

                } catch (InterruptedException ex) {
                    LOGGER.log(Level.SEVERE, "Interrupted while loading Common Files", ex);
                    MessageNotifyUtil.Message.error(Bundle.CommonAttributePanel_search_done_interupted());
                } catch (ExecutionException ex) {
                    String errorMessage;
                    Throwable inner = ex.getCause();
                    if (inner instanceof TskCoreException) {
                        LOGGER.log(Level.SEVERE, "Failed to load files from database.", ex);
                        errorMessage = Bundle.CommonAttributePanel_search_done_tskCoreException();
                    } else if (inner instanceof NoCurrentCaseException) {
                        LOGGER.log(Level.SEVERE, "Current case has been closed.", ex);
                        errorMessage = Bundle.CommonAttributePanel_search_done_noCurrentCaseException();
                    } else if (inner instanceof SQLException) {
                        LOGGER.log(Level.SEVERE, "Unable to query db for files.", ex);
                        errorMessage = Bundle.CommonAttributePanel_search_done_sqlException();
                    } else {
                        LOGGER.log(Level.SEVERE, "Unexpected exception while running Common Files Search.", ex);
                        errorMessage = Bundle.CommonAttributePanel_search_done_exception();
                    }
                    MessageNotifyUtil.Message.error(errorMessage);
                } finally {
                    progress.finish();
                }
            }
        }.execute();
    }

    /**
     * Sets up the data sources dropdown and returns the data sources map for
     * future usage.
     *
     * @return a mapping of data correlationCase ids to data correlationCase
     *         names
     */
    @NbBundle.Messages({
        "CommonAttributePanel.setupDataSources.done.tskCoreException=Unable to run query against DB.",
        "CommonAttributePanel.setupDataSources.done.noCurrentCaseException=Unable to open case file.",
        "CommonAttributePanel.setupDataSources.done.exception=Unexpected exception loading data sources.",
        "CommonAttributePanel.setupDataSources.done.interupted=Something went wrong building the Common Files Search dialog box.",
        "CommonAttributePanel.setupDataSources.done.sqlException=Unable to query db for data sources.",
        "CommonAttributePanel.setupDataSources.updateUi.noDataSources=No data sources were found."})

    private void setupDataSources() {

        new SwingWorker<Map<Long, String>, Void>() {

            /**
             * Update the user interface of the panel to reflect the datasources
             * available.
             */
            private void updateUi() {

                final Map<Long, String> dataSourceMap = CommonAttributePanel.this.intraCasePanel.getDataSourceMap();

                String[] dataSourcesNames = new String[dataSourceMap.size()];

                //only enable all this stuff if we actually have datasources
                if (dataSourcesNames.length > 0) {
                    dataSourcesNames = dataSourceMap.values().toArray(dataSourcesNames);
                    CommonAttributePanel.this.intraCasePanel.setDatasourceComboboxModel(new DataSourceComboBoxModel(dataSourcesNames));

                    if (!this.caseHasMultipleSources()) { //disable intra case search when only 1 data source in current case
                        intraCaseRadio.setEnabled(false);
                        interCaseRadio.setSelected(true);
                        intraCasePanel.setVisible(false);
                        interCasePanel.setVisible(true);
                    }
                    CommonAttributePanel.this.updateErrorTextAndSearchButton();
                }
            }

            /**
             * Check if the case has multiple data sources
             *
             * @return true if the case has multiple data sources, false
             *         otherwise
             */
            private boolean caseHasMultipleSources() {
                return CommonAttributePanel.this.intraCasePanel.getDataSourceMap().size() > 1;
            }

            @Override
            protected Map<Long, String> doInBackground() throws NoCurrentCaseException, TskCoreException, SQLException {
                DataSourceLoader loader = new DataSourceLoader();
                return loader.getDataSourceMap();
            }

            @Override
            protected void done() {

                try {
                    CommonAttributePanel.this.intraCasePanel.setDataSourceMap(this.get());
                    updateUi();

                } catch (InterruptedException ex) {
                    LOGGER.log(Level.SEVERE, "Interrupted while building Common Files Search dialog.", ex);
                    MessageNotifyUtil.Message.error(Bundle.CommonAttributePanel_setupDataSources_done_interupted());
                } catch (ExecutionException ex) {
                    String errorMessage;
                    Throwable inner = ex.getCause();
                    if (inner instanceof TskCoreException) {
                        LOGGER.log(Level.SEVERE, "Failed to load data sources from database.", ex);
                        errorMessage = Bundle.CommonAttributePanel_setupDataSources_done_tskCoreException();
                    } else if (inner instanceof NoCurrentCaseException) {
                        LOGGER.log(Level.SEVERE, "Current case has been closed.", ex);
                        errorMessage = Bundle.CommonAttributePanel_setupDataSources_done_noCurrentCaseException();
                    } else if (inner instanceof SQLException) {
                        LOGGER.log(Level.SEVERE, "Unable to query db for data sources.", ex);
                        errorMessage = Bundle.CommonAttributePanel_setupDataSources_done_sqlException();
                    } else {
                        LOGGER.log(Level.SEVERE, "Unexpected exception while building Common Files Search dialog panel.", ex);
                        errorMessage = Bundle.CommonAttributePanel_setupDataSources_done_exception();
                    }
                    MessageNotifyUtil.Message.error(errorMessage);
                }
            }
        }.execute();
    }

    @NbBundle.Messages({
        "CommonAttributePanel.setupCases.done.interruptedException=Something went wrong building the Common Files Search dialog box.",
        "CommonAttributePanel.setupCases.done.exeutionException=Unexpected exception loading cases."})
    private void setupCases() {

        new SwingWorker<Map<Integer, String>, Void>() {

            /**
             * Update the user interface of the panel to reflect the cases
             * available.
             */
            private void updateUi() {

                final Map<Integer, String> caseMap = CommonAttributePanel.this.interCasePanel.getCaseMap();

                String[] caseNames = new String[caseMap.size()];

                if (caseNames.length > 0) {
                    caseNames = caseMap.values().toArray(caseNames);
                    CommonAttributePanel.this.interCasePanel.setCaseComboboxModel(new DataSourceComboBoxModel(caseNames));
                } else {
                    CommonAttributePanel.this.disableIntercaseSearch();
                }
            }

            /**
             * Create a map of cases from a list of cases.
             *
             * @param cases
             *
             * @return a map of Cases
             *
             * @throws EamDbException
             */
            private Map<Integer, String> mapCases(List<CorrelationCase> cases) throws EamDbException {
                Map<Integer, String> casemap = new HashMap<>();
                CorrelationCase currentCorCase = EamDb.getInstance().getCase(Case.getCurrentCase());
                for (CorrelationCase correlationCase : cases) {
                    if (currentCorCase.getID() != correlationCase.getID()) { // if not the current Case
                        casemap.put(correlationCase.getID(), correlationCase.getDisplayName());
                    }
                }
                return casemap;
            }

            @Override
            protected Map<Integer, String> doInBackground() throws EamDbException {

                List<CorrelationCase> dataSources = EamDb.getInstance().getCases();
                Map<Integer, String> caseMap = mapCases(dataSources);

                return caseMap;
            }

            @Override
            protected void done() {
                try {
                    Map<Integer, String> cases = this.get();
                    CommonAttributePanel.this.interCasePanel.setCaseMap(cases);
                    this.updateUi();
                } catch (InterruptedException ex) {
                    LOGGER.log(Level.SEVERE, "Interrupted while building Common Files Search dialog.", ex);
                    MessageNotifyUtil.Message.error(Bundle.CommonAttributePanel_setupCases_done_interruptedException());
                } catch (ExecutionException ex) {
                    LOGGER.log(Level.SEVERE, "Unexpected exception while building Common Files Search dialog.", ex);
                    MessageNotifyUtil.Message.error(Bundle.CommonAttributePanel_setupCases_done_exeutionException());
                }
            }

        }.execute();
    }

    /**
     * This method is called from within the constructor to initialize the form.
     * WARNING: Do NOT modify this code. The content of this method is always
     * regenerated by the Form Editor.
     */
    @SuppressWarnings("unchecked")
    // <editor-fold defaultstate="collapsed" desc="Generated Code">//GEN-BEGIN:initComponents
    private void initComponents() {

        interIntraButtonGroup = new javax.swing.ButtonGroup();
        jPanel1 = new javax.swing.JPanel();
        scopeLabel = new javax.swing.JLabel();
        searchButton = new javax.swing.JButton();
        errorText = new javax.swing.JLabel();
        commonItemSearchDescription = new javax.swing.JLabel();
        intraCaseRadio = new javax.swing.JRadioButton();
        interCaseRadio = new javax.swing.JRadioButton();
        percentageThresholdCheck = new javax.swing.JCheckBox();
        percentageThresholdInputBox = new javax.swing.JTextField();
        percentageThresholdTextTwo = new javax.swing.JLabel();
        intraCasePanel = new org.sleuthkit.autopsy.commonfilesearch.IntraCasePanel();
        interCasePanel = new org.sleuthkit.autopsy.commonfilesearch.InterCasePanel();
        dataSourcesLabel = new javax.swing.JLabel();

        setMinimumSize(new java.awt.Dimension(450, 460));
        setResizable(false);
        addWindowListener(new java.awt.event.WindowAdapter() {
            public void windowClosed(java.awt.event.WindowEvent evt) {
                formWindowClosed(evt);
            }
        });

        jPanel1.setMaximumSize(new java.awt.Dimension(450, 460));
        jPanel1.setMinimumSize(new java.awt.Dimension(450, 460));
        jPanel1.setPreferredSize(new java.awt.Dimension(450, 460));
        jPanel1.setRequestFocusEnabled(false);

        org.openide.awt.Mnemonics.setLocalizedText(scopeLabel, org.openide.util.NbBundle.getMessage(CommonAttributePanel.class, "CommonAttributePanel.scopeLabel.text")); // NOI18N
        scopeLabel.setFocusable(false);

        org.openide.awt.Mnemonics.setLocalizedText(searchButton, org.openide.util.NbBundle.getMessage(CommonAttributePanel.class, "CommonAttributePanel.searchButton.text")); // NOI18N
        searchButton.setEnabled(false);
        searchButton.setHorizontalTextPosition(javax.swing.SwingConstants.LEADING);
        searchButton.addActionListener(new java.awt.event.ActionListener() {
            public void actionPerformed(java.awt.event.ActionEvent evt) {
                searchButtonActionPerformed(evt);
            }
        });

        errorText.setForeground(new java.awt.Color(255, 0, 0));
        org.openide.awt.Mnemonics.setLocalizedText(errorText, org.openide.util.NbBundle.getMessage(CommonAttributePanel.class, "CommonAttributePanel.errorText.text")); // NOI18N
        errorText.setVerticalAlignment(javax.swing.SwingConstants.TOP);

        org.openide.awt.Mnemonics.setLocalizedText(commonItemSearchDescription, org.openide.util.NbBundle.getMessage(CommonAttributePanel.class, "CommonAttributePanel.commonItemSearchDescription.text")); // NOI18N
        commonItemSearchDescription.setFocusable(false);

        interIntraButtonGroup.add(intraCaseRadio);
        intraCaseRadio.setSelected(true);
        org.openide.awt.Mnemonics.setLocalizedText(intraCaseRadio, org.openide.util.NbBundle.getMessage(CommonAttributePanel.class, "CommonAttributePanel.intraCaseRadio.text")); // NOI18N
        intraCaseRadio.addActionListener(new java.awt.event.ActionListener() {
            public void actionPerformed(java.awt.event.ActionEvent evt) {
                intraCaseRadioActionPerformed(evt);
            }
        });

        interIntraButtonGroup.add(interCaseRadio);
        org.openide.awt.Mnemonics.setLocalizedText(interCaseRadio, org.openide.util.NbBundle.getMessage(CommonAttributePanel.class, "CommonFilesPanel.jRadioButton2.text")); // NOI18N
        interCaseRadio.addActionListener(new java.awt.event.ActionListener() {
            public void actionPerformed(java.awt.event.ActionEvent evt) {
                interCaseRadioActionPerformed(evt);
            }
        });

        org.openide.awt.Mnemonics.setLocalizedText(percentageThresholdCheck, org.openide.util.NbBundle.getMessage(CommonAttributePanel.class, "CommonAttributePanel.percentageThresholdCheck.text_1_1")); // NOI18N
        percentageThresholdCheck.addActionListener(new java.awt.event.ActionListener() {
            public void actionPerformed(java.awt.event.ActionEvent evt) {
                percentageThresholdCheckActionPerformed(evt);
            }
        });

        percentageThresholdInputBox.setHorizontalAlignment(javax.swing.JTextField.TRAILING);
        percentageThresholdInputBox.setText(org.openide.util.NbBundle.getMessage(CommonAttributePanel.class, "CommonAttributePanel.percentageThresholdInputBox.text")); // NOI18N
        percentageThresholdInputBox.setMaximumSize(new java.awt.Dimension(40, 24));
        percentageThresholdInputBox.setMinimumSize(new java.awt.Dimension(40, 24));
        percentageThresholdInputBox.setPreferredSize(new java.awt.Dimension(40, 24));

        org.openide.awt.Mnemonics.setLocalizedText(percentageThresholdTextTwo, org.openide.util.NbBundle.getMessage(CommonAttributePanel.class, "CommonAttributePanel.percentageThresholdTextTwo.text_1")); // NOI18N

        intraCasePanel.setBorder(javax.swing.BorderFactory.createTitledBorder(org.openide.util.NbBundle.getMessage(CommonAttributePanel.class, "CommonAttributePanel.intraCasePanel.border.title"))); // NOI18N
        intraCasePanel.setMaximumSize(new java.awt.Dimension(32779, 192));
        intraCasePanel.setMinimumSize(new java.awt.Dimension(204, 192));
        intraCasePanel.setPreferredSize(new java.awt.Dimension(430, 192));
        intraCasePanel.setVerifyInputWhenFocusTarget(false);

        interCasePanel.setBorder(javax.swing.BorderFactory.createTitledBorder(org.openide.util.NbBundle.getMessage(CommonAttributePanel.class, "CommonAttributePanel.interCasePanel.border.title"))); // NOI18N
        interCasePanel.setMinimumSize(new java.awt.Dimension(430, 230));
        interCasePanel.setPreferredSize(new java.awt.Dimension(430, 230));

        javax.swing.GroupLayout jPanel1Layout = new javax.swing.GroupLayout(jPanel1);
        jPanel1.setLayout(jPanel1Layout);
        jPanel1Layout.setHorizontalGroup(
            jPanel1Layout.createParallelGroup(javax.swing.GroupLayout.Alignment.LEADING)
            .addGroup(jPanel1Layout.createSequentialGroup()
                .addContainerGap()
                .addGroup(jPanel1Layout.createParallelGroup(javax.swing.GroupLayout.Alignment.LEADING)
                    .addGroup(javax.swing.GroupLayout.Alignment.TRAILING, jPanel1Layout.createSequentialGroup()
                        .addComponent(errorText, javax.swing.GroupLayout.DEFAULT_SIZE, 300, Short.MAX_VALUE)
                        .addGap(65, 65, 65)
                        .addComponent(searchButton)
                        .addContainerGap())
                    .addGroup(jPanel1Layout.createSequentialGroup()
                        .addComponent(scopeLabel, javax.swing.GroupLayout.DEFAULT_SIZE, javax.swing.GroupLayout.DEFAULT_SIZE, Short.MAX_VALUE)
                        .addGap(37, 37, 37))
                    .addGroup(jPanel1Layout.createSequentialGroup()
                        .addComponent(percentageThresholdCheck)
                        .addPreferredGap(javax.swing.LayoutStyle.ComponentPlacement.RELATED)
                        .addComponent(percentageThresholdInputBox, javax.swing.GroupLayout.PREFERRED_SIZE, 40, javax.swing.GroupLayout.PREFERRED_SIZE)
                        .addPreferredGap(javax.swing.LayoutStyle.ComponentPlacement.RELATED)
                        .addComponent(percentageThresholdTextTwo, javax.swing.GroupLayout.DEFAULT_SIZE, javax.swing.GroupLayout.DEFAULT_SIZE, Short.MAX_VALUE))
                    .addGroup(jPanel1Layout.createSequentialGroup()
                        .addGroup(jPanel1Layout.createParallelGroup(javax.swing.GroupLayout.Alignment.LEADING)
                            .addGroup(jPanel1Layout.createParallelGroup(javax.swing.GroupLayout.Alignment.TRAILING, false)
                                .addComponent(commonItemSearchDescription, javax.swing.GroupLayout.Alignment.LEADING)
                                .addGroup(javax.swing.GroupLayout.Alignment.LEADING, jPanel1Layout.createSequentialGroup()
                                    .addGap(20, 20, 20)
                                    .addGroup(jPanel1Layout.createParallelGroup(javax.swing.GroupLayout.Alignment.LEADING, false)
                                        .addComponent(intraCaseRadio, javax.swing.GroupLayout.DEFAULT_SIZE, javax.swing.GroupLayout.DEFAULT_SIZE, Short.MAX_VALUE)
                                        .addComponent(interCaseRadio, javax.swing.GroupLayout.DEFAULT_SIZE, 383, Short.MAX_VALUE))))
                            .addGroup(jPanel1Layout.createParallelGroup(javax.swing.GroupLayout.Alignment.TRAILING, false)
                                .addComponent(interCasePanel, javax.swing.GroupLayout.Alignment.LEADING, javax.swing.GroupLayout.DEFAULT_SIZE, javax.swing.GroupLayout.DEFAULT_SIZE, Short.MAX_VALUE)
                                .addComponent(intraCasePanel, javax.swing.GroupLayout.Alignment.LEADING, javax.swing.GroupLayout.DEFAULT_SIZE, javax.swing.GroupLayout.DEFAULT_SIZE, Short.MAX_VALUE)))
                        .addGap(0, 0, Short.MAX_VALUE))
                    .addGroup(javax.swing.GroupLayout.Alignment.TRAILING, jPanel1Layout.createSequentialGroup()
                        .addGap(21, 21, 21)
                        .addComponent(dataSourcesLabel, javax.swing.GroupLayout.DEFAULT_SIZE, javax.swing.GroupLayout.DEFAULT_SIZE, Short.MAX_VALUE)
                        .addContainerGap())))
        );
        jPanel1Layout.setVerticalGroup(
            jPanel1Layout.createParallelGroup(javax.swing.GroupLayout.Alignment.LEADING)
            .addGroup(jPanel1Layout.createSequentialGroup()
                .addContainerGap()
                .addComponent(commonItemSearchDescription, javax.swing.GroupLayout.PREFERRED_SIZE, javax.swing.GroupLayout.DEFAULT_SIZE, javax.swing.GroupLayout.PREFERRED_SIZE)
                .addPreferredGap(javax.swing.LayoutStyle.ComponentPlacement.UNRELATED)
                .addComponent(scopeLabel)
                .addPreferredGap(javax.swing.LayoutStyle.ComponentPlacement.RELATED)
                .addComponent(intraCaseRadio)
                .addPreferredGap(javax.swing.LayoutStyle.ComponentPlacement.RELATED)
                .addComponent(interCaseRadio)
                .addPreferredGap(javax.swing.LayoutStyle.ComponentPlacement.RELATED)
                .addComponent(interCasePanel, javax.swing.GroupLayout.PREFERRED_SIZE, javax.swing.GroupLayout.DEFAULT_SIZE, javax.swing.GroupLayout.PREFERRED_SIZE)
                .addGap(0, 0, 0)
                .addComponent(intraCasePanel, javax.swing.GroupLayout.DEFAULT_SIZE, javax.swing.GroupLayout.DEFAULT_SIZE, javax.swing.GroupLayout.PREFERRED_SIZE)
                .addPreferredGap(javax.swing.LayoutStyle.ComponentPlacement.RELATED)
                .addGroup(jPanel1Layout.createParallelGroup(javax.swing.GroupLayout.Alignment.BASELINE)
                    .addComponent(percentageThresholdCheck)
                    .addComponent(percentageThresholdInputBox, javax.swing.GroupLayout.PREFERRED_SIZE, javax.swing.GroupLayout.DEFAULT_SIZE, javax.swing.GroupLayout.PREFERRED_SIZE)
                    .addComponent(percentageThresholdTextTwo))
                .addPreferredGap(javax.swing.LayoutStyle.ComponentPlacement.RELATED)
                .addComponent(dataSourcesLabel, javax.swing.GroupLayout.PREFERRED_SIZE, 14, javax.swing.GroupLayout.PREFERRED_SIZE)
                .addGap(18, 18, Short.MAX_VALUE)
                .addGroup(jPanel1Layout.createParallelGroup(javax.swing.GroupLayout.Alignment.BASELINE)
                    .addComponent(searchButton)
                    .addComponent(errorText, javax.swing.GroupLayout.PREFERRED_SIZE, javax.swing.GroupLayout.DEFAULT_SIZE, javax.swing.GroupLayout.PREFERRED_SIZE))
                .addContainerGap())
        );

        getContentPane().add(jPanel1, java.awt.BorderLayout.CENTER);
    }// </editor-fold>//GEN-END:initComponents

    private void formWindowClosed(java.awt.event.WindowEvent evt) {//GEN-FIRST:event_formWindowClosed
        this.dispose();
    }//GEN-LAST:event_formWindowClosed

    private void percentageThresholdCheckActionPerformed(java.awt.event.ActionEvent evt) {//GEN-FIRST:event_percentageThresholdCheckActionPerformed
        if (this.percentageThresholdCheck.isSelected()) {
            this.percentageThresholdInputBox.setEnabled(true);
        } else {
            this.percentageThresholdInputBox.setEnabled(false);
        }

        this.handleFrequencyPercentageState();
    }//GEN-LAST:event_percentageThresholdCheckActionPerformed

    private void interCaseRadioActionPerformed(java.awt.event.ActionEvent evt) {//GEN-FIRST:event_interCaseRadioActionPerformed
        intraCasePanel.setVisible(false);
        interCasePanel.setVisible(true);
    }//GEN-LAST:event_interCaseRadioActionPerformed

    private void intraCaseRadioActionPerformed(java.awt.event.ActionEvent evt) {//GEN-FIRST:event_intraCaseRadioActionPerformed
        intraCasePanel.setVisible(true);
        interCasePanel.setVisible(false);
    }//GEN-LAST:event_intraCaseRadioActionPerformed

    private void searchButtonActionPerformed(java.awt.event.ActionEvent evt) {//GEN-FIRST:event_searchButtonActionPerformed
<<<<<<< HEAD
        checkDataSourcesAndSearch();
=======
        search();
>>>>>>> 108854c5
        this.dispose();
    }//GEN-LAST:event_searchButtonActionPerformed

    /**
     * If the settings reflect that a inter-case search is being performed,
     * checks that the data sources in the current case have been processed with
     * Correlation Engine enabled and exist in the central repository. Prompting
     * the user as to whether they still want to perform the search in the case
     * any data sources are unprocessed. If the settings reflect that a
     * intra-case search is being performed, it just performs the search.
     *
     * Notes: - Does not check that the data sources were processed into the
     * current central repository instead of another. - Does not check that the
     * appropriate modules to make all correlation types available were run. -
     * Does not check if the correlation engine was run with any of the
     * correlation properties properties disabled.
     */
    @Messages({"CommonAttributePanel.incompleteResults.introText=Results may be incomplete. Not all data sources in the current case were ingested into the current Central Repository. The following data sources have not been processed:",
        "CommonAttributePanel.incompleteResults.continueText=\n\n Continue with search anyway?",
        "CommonAttributePanel.incompleteResults.title=Search may be incomplete"
    })
    private void checkDataSourcesAndSearch() {
        new SwingWorker<List<String>, Void>() {

            @Override
            protected List<String> doInBackground() throws Exception {
                List<String> unCorrelatedDataSources = new ArrayList<>();
                if (!interCaseRadio.isSelected() || !EamDb.isEnabled() || EamDb.getInstance() == null) {
                    return unCorrelatedDataSources;
                }
                //if the eamdb is enabled and an instance is able to be retrieved check if each data source has been processed into the cr 
                HashMap<DataSource, CorrelatedStatus> dataSourceCorrelationMap = new HashMap<>(); //keep track of the status of all data sources that have been ingested
                String correlationEngineModuleName = IngestModuleFactory.getModuleName();
                SleuthkitCase skCase = Case.getCurrentCaseThrows().getSleuthkitCase();
                List<CorrelationDataSource> correlatedDataSources = EamDb.getInstance().getDataSources();
                List<IngestJobInfo> ingestJobs = skCase.getIngestJobs();
                for (IngestJobInfo jobInfo : ingestJobs) {
                    //get the data source for each ingest job
                    DataSource dataSource = skCase.getDataSource(jobInfo.getObjectId());
                    String deviceID = dataSource.getDeviceId();
                    //add its status as not_correlated for now if this is the first time the data source was processed
                    dataSourceCorrelationMap.putIfAbsent(dataSource, CorrelatedStatus.NOT_CORRELATED);
                    if (dataSourceCorrelationMap.get(dataSource) == CorrelatedStatus.NOT_CORRELATED) {
                        //if the datasource was previously processed we do not need to perform this check
                        for (CorrelationDataSource correlatedDataSource : correlatedDataSources) {
                            if (deviceID.equals(correlatedDataSource.getDeviceID())) {
                                //if the datasource exists in the central repository it may of been processed with the correlation engine
                                dataSourceCorrelationMap.put(dataSource, CorrelatedStatus.IN_CENTRAL_REPO);
                                break;
                            }
                        }
                    }
                    if (dataSourceCorrelationMap.get(dataSource) == CorrelatedStatus.IN_CENTRAL_REPO) {
                        //if the data source was in the central repository check if any of the modules run on it were the correlation engine
                        for (IngestModuleInfo ingestModuleInfo : jobInfo.getIngestModuleInfo()) {
                            if (correlationEngineModuleName.equals(ingestModuleInfo.getDisplayName())) {
                                dataSourceCorrelationMap.put(dataSource, CorrelatedStatus.CORRELATED);
                                break;
                            }
                        }
                    }
                }
                //convert the keys of the map which have not been correlated to a list
                for (DataSource dataSource : dataSourceCorrelationMap.keySet()) {
                    if (dataSourceCorrelationMap.get(dataSource) != CorrelatedStatus.CORRELATED) {
                        unCorrelatedDataSources.add(dataSource.getName());
                    }
                }
                return unCorrelatedDataSources;
            }

            @Override
            protected void done() {
                super.done();
                try {
                    List<String> unProcessedDataSources = get();
                    boolean performSearch = true;
                    if (!unProcessedDataSources.isEmpty()) {
                        String warning = Bundle.CommonAttributePanel_incompleteResults_introText();
                        warning = unProcessedDataSources.stream().map((dataSource) -> "\n  - " + dataSource).reduce(warning, String::concat);
                        warning += Bundle.CommonAttributePanel_incompleteResults_continueText();
                        //let user know which data sources in the current case were not processed into a central repository
                        NotifyDescriptor descriptor = new NotifyDescriptor.Confirmation(warning, Bundle.CommonAttributePanel_incompleteResults_title(), NotifyDescriptor.YES_NO_OPTION);
                        performSearch = DialogDisplayer.getDefault().notify(descriptor) == NotifyDescriptor.YES_OPTION;
                    }
                    if (performSearch) {
                        search();
                    }
                } catch (InterruptedException | ExecutionException ex) {
                    LOGGER.log(Level.SEVERE, "Unexpected exception while performing common property search", ex); //NON-NLS
                }
            }
        }.execute();
    }

    /**
     * Convert the text in the percentage threshold input box into an integer,
     * -1 is used when the string can not be converted to an integer.
     */
    private void percentageThresholdChanged() {
        String percentageString = this.percentageThresholdInputBox.getText();

        try {
            this.percentageThresholdValue = Integer.parseInt(percentageString);

        } catch (NumberFormatException ignored) {
            this.percentageThresholdValue = -1;
        }

        this.handleFrequencyPercentageState();
    }

    /**
     * Update the error text and the enabled status of the search button to
     * reflect the current validity of the search settings.
     */
    private void updateErrorTextAndSearchButton() {
        if (this.errorManager.anyErrors()) {
            this.searchButton.setEnabled(false);
            //grab the first error error and show it
            this.errorText.setText(this.errorManager.getErrors().get(0));
            this.errorText.setVisible(true);
        } else {
            this.searchButton.setEnabled(true);
            this.errorText.setVisible(false);
        }
    }

    /**
     * Update the percentage options to reflect the number of data sources
     * available.
     *
     * @param numberOfDataSources the number of data sources available in the
     *                            central repository
     */
    @NbBundle.Messages({
        "# {0} - number of datasources",
        "CommonAttributePanel.dataSourcesLabel.text=The current Central Repository contains {0} data source(s)."})
    private void updatePercentageOptions(Long numberOfDataSources) {
        boolean enabled = numberOfDataSources > 0L;
        String numberOfDataSourcesText = enabled ? Bundle.CommonAttributePanel_dataSourcesLabel_text(numberOfDataSources) : "";
        this.dataSourcesLabel.setText(numberOfDataSourcesText);
        this.percentageThresholdInputBox.setEnabled(enabled);
        this.percentageThresholdCheck.setEnabled(enabled);
        this.percentageThresholdCheck.setSelected(enabled);
        this.percentageThresholdTextTwo.setEnabled(enabled);

    }

    /**
     * Check that the integer value of what is entered in the percentage
     * threshold text box is a valid percentage and update the errorManager to
     * reflect the validity.
     */
    private void handleFrequencyPercentageState() {
        if (this.percentageThresholdValue > 0 && this.percentageThresholdValue <= 100) {
            this.errorManager.setError(UserInputErrorManager.FREQUENCY_PERCENTAGE_OUT_OF_RANGE_KEY, false);
        } else {

            this.errorManager.setError(UserInputErrorManager.FREQUENCY_PERCENTAGE_OUT_OF_RANGE_KEY, true);
        }
        this.updateErrorTextAndSearchButton();
    }

    // Variables declaration - do not modify//GEN-BEGIN:variables
    private javax.swing.JLabel commonItemSearchDescription;
    private javax.swing.JLabel dataSourcesLabel;
    private javax.swing.JLabel errorText;
    private org.sleuthkit.autopsy.commonfilesearch.InterCasePanel interCasePanel;
    private javax.swing.JRadioButton interCaseRadio;
    private javax.swing.ButtonGroup interIntraButtonGroup;
    private org.sleuthkit.autopsy.commonfilesearch.IntraCasePanel intraCasePanel;
    private javax.swing.JRadioButton intraCaseRadio;
    private javax.swing.JPanel jPanel1;
    private javax.swing.JCheckBox percentageThresholdCheck;
    private javax.swing.JTextField percentageThresholdInputBox;
    private javax.swing.JLabel percentageThresholdTextTwo;
    private javax.swing.JLabel scopeLabel;
    private javax.swing.JButton searchButton;
    // End of variables declaration//GEN-END:variables

    /**
     * Add this panel as an observer of it's sub panels so that errors can be
     * indicated accurately.
     */
    void observeSubPanels() {
        intraCasePanel.addObserver(this);
        interCasePanel.addObserver(this);
    }

    /**
     * Check that the sub panels have valid options selected regarding their
     * file type filtering options, and update the errorManager with the
     * validity.
     */
    private void checkFileTypeCheckBoxState() {
        boolean validCheckBoxState = true;
        if (CommonAttributePanel.this.interCaseRadio.isSelected()) {
            if (interCasePanel.fileCategoriesButtonIsSelected()) {
                validCheckBoxState = interCasePanel.pictureVideoCheckboxIsSelected() || interCasePanel.documentsCheckboxIsSelected();
            }
        } else {
            if (intraCasePanel.fileCategoriesButtonIsSelected()) {
                validCheckBoxState = intraCasePanel.pictureVideoCheckboxIsSelected() || intraCasePanel.documentsCheckboxIsSelected();
            }
        }
        if (validCheckBoxState) {
            this.errorManager.setError(UserInputErrorManager.NO_FILE_CATEGORIES_SELECTED_KEY, false);
        } else {
            this.errorManager.setError(UserInputErrorManager.NO_FILE_CATEGORIES_SELECTED_KEY, true);
        }
        this.updateErrorTextAndSearchButton();
    }

    /**
     * Enum for keeping track of which data sources in the case have not been
     * processed into the central repository.
     */
    private enum CorrelatedStatus {
        NOT_CORRELATED,
        IN_CENTRAL_REPO,
        CORRELATED
    }
}<|MERGE_RESOLUTION|>--- conflicted
+++ resolved
@@ -85,11 +85,7 @@
     @NbBundle.Messages({
         "CommonAttributePanel.title=Common Property Panel",
         "CommonAttributePanel.exception=Unexpected Exception loading DataSources.",
-<<<<<<< HEAD
-        "CommonAttributePanel.frame.title=Find Common Properties",
-=======
         "CommonAttributePanel.frame.title=Common Property Search",
->>>>>>> 108854c5
         "CommonAttributePanel.intraCasePanel.title=Curren Case Options"})
     CommonAttributePanel() {
         super(WindowManager.getDefault().getMainWindow(), Bundle.CommonAttributePanel_frame_title(), true);
@@ -678,11 +674,7 @@
     }//GEN-LAST:event_intraCaseRadioActionPerformed
 
     private void searchButtonActionPerformed(java.awt.event.ActionEvent evt) {//GEN-FIRST:event_searchButtonActionPerformed
-<<<<<<< HEAD
         checkDataSourcesAndSearch();
-=======
-        search();
->>>>>>> 108854c5
         this.dispose();
     }//GEN-LAST:event_searchButtonActionPerformed
 
