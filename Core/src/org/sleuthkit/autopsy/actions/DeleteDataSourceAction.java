/*
 * Autopsy Forensic Browser
 *
 * Copyright 2019 Basis Technology Corp.
 * Contact: carrier <at> sleuthkit <dot> org
 *
 * Licensed under the Apache License, Version 2.0 (the "License");
 * you may not use this file except in compliance with the License.
 * You may obtain a copy of the License at
 *
 *     http://www.apache.org/licenses/LICENSE-2.0
 *
 * Unless required by applicable law or agreed to in writing, software
 * distributed under the License is distributed on an "AS IS" BASIS,
 * WITHOUT WARRANTIES OR CONDITIONS OF ANY KIND, either express or implied.
 * See the License for the specific language governing permissions and
 * limitations under the License.
 */
package org.sleuthkit.autopsy.actions;

import java.awt.event.ActionEvent;
<<<<<<< HEAD
=======
import java.text.MessageFormat;
import java.util.concurrent.ExecutionException;
>>>>>>> 97a3020d
import java.util.logging.Level;
import javax.swing.AbstractAction;
import javax.swing.JOptionPane;
import javax.swing.SwingWorker;
import org.openide.DialogDescriptor;
import org.openide.DialogDisplayer;
import org.openide.NotifyDescriptor;
import org.openide.util.Lookup;
import org.openide.util.NbBundle;
import org.sleuthkit.autopsy.casemodule.Case;
<<<<<<< HEAD
import org.sleuthkit.autopsy.casemodule.NoCurrentCaseException;
import org.sleuthkit.autopsy.coreutils.Logger;
import org.sleuthkit.autopsy.keywordsearchservice.KeywordSearchService;
import org.sleuthkit.autopsy.keywordsearchservice.KeywordSearchServiceException;
import org.sleuthkit.datamodel.TskCoreException;

/**
 * An Action that allows a user to delete a data source.
 */
=======
import org.sleuthkit.autopsy.casemodule.CaseActionException;
import org.sleuthkit.autopsy.coreutils.Logger;
import org.sleuthkit.autopsy.keywordsearchservice.KeywordSearchService;
import org.sleuthkit.autopsy.keywordsearchservice.KeywordSearchServiceException;


>>>>>>> 97a3020d
public final class DeleteDataSourceAction extends AbstractAction {

    private static final long serialVersionUID = 1L;
    private static final Logger logger = Logger.getLogger(DeleteDataSourceAction.class.getName());
<<<<<<< HEAD
    private long dataSourceID;
=======
    private final Long selectDataSource;
    
    @NbBundle.Messages({"DeleteDataSourceAction.name.text=Delete Data Source"})
    public DeleteDataSourceAction(Long selectedDataSource) {
        super(Bundle.DeleteDataSourceAction_name_text());
        selectDataSource = selectedDataSource;
        
>>>>>>> 97a3020d

    /**
     * Constructs an Action that allows a user to delete a data source.
     *
     * @param dataSourceID The object ID of the data source to be deleted.
     */
    @NbBundle.Messages({
        "DeleteDataSourceAction.name.text=Delete Data Source"
    })
    public DeleteDataSourceAction(Long dataSourceID) {
        super(Bundle.DeleteDataSourceAction_name_text());
        this.dataSourceID = dataSourceID;
    }
<<<<<<< HEAD

    @Override
    public void actionPerformed(ActionEvent event) {
        try {
            Case.getCurrentCaseThrows().getSleuthkitCase().deleteDataSource(dataSourceID);
            KeywordSearchService kwsService = Lookup.getDefault().lookup(KeywordSearchService.class);
            kwsService.deleteDataSource(dataSourceID);
            Case.getCurrentCaseThrows().notifyDataSourceDeleted(dataSourceID);
        } catch (NoCurrentCaseException | TskCoreException | KeywordSearchServiceException e) {
            logger.log(Level.SEVERE, String.format("Error Deleting data source (obj_id=%d)", dataSourceID), e);
        }
    }

    @Override
    public DeleteDataSourceAction clone() throws CloneNotSupportedException {
        DeleteDataSourceAction clonedObject = ((DeleteDataSourceAction) super.clone());
        clonedObject.setDataSourceID(this.dataSourceID);
        return clonedObject;
=======
    @NbBundle.Messages({"ErrorDeletingDataSource.name.text=Error Deleting Data Source",
                        "DeleteDataSourceConfirmationDialog_message=Are you sure you want to delete the data source?",
                        "DeleteDataSourceConfirmationDialog_title=Delete Data Source?"})
    @Override
    public void actionPerformed(ActionEvent event) {
        Object response = DialogDisplayer.getDefault().notify(new NotifyDescriptor(
                Bundle.DeleteDataSourceConfirmationDialog_message(),
                Bundle.DeleteDataSourceConfirmationDialog_title(),
                NotifyDescriptor.YES_NO_OPTION,
                NotifyDescriptor.WARNING_MESSAGE,
                null,
                NotifyDescriptor.NO_OPTION));
        if (null != response && DialogDescriptor.YES_OPTION == response) {

            new SwingWorker<Void, Void>() {

                @Override
                protected Void doInBackground() throws Exception {
                    try {
                        Case.deleteDataSourceFromCurrentCase(selectDataSource);
                        deleteDataSource(selectDataSource);
                    } catch (CaseActionException | KeywordSearchServiceException ex) {
                        String msg = MessageFormat.format(Bundle.ErrorDeletingDataSource_name_text(), selectDataSource);
                        logger.log(Level.WARNING, msg, ex);
                    }
                    return null;
                }

                @Override
                protected void done() {
                }
            }.execute();        
        }
    } 
    
    private static void deleteDataSource(Long dataSourceId) throws KeywordSearchServiceException {
        try {
            KeywordSearchService kwsService = Lookup.getDefault().lookup(KeywordSearchService.class);
            kwsService.deleteDataSource(dataSourceId);
        } catch (KeywordSearchServiceException ex) {
            logger.log(Level.WARNING, "KWS Error", ex);
        }
        
>>>>>>> 97a3020d
    }

    private void setDataSourceID(long dataSourceID) {
        this.dataSourceID = dataSourceID;
    }

}<|MERGE_RESOLUTION|>--- conflicted
+++ resolved
@@ -19,22 +19,11 @@
 package org.sleuthkit.autopsy.actions;
 
 import java.awt.event.ActionEvent;
-<<<<<<< HEAD
-=======
-import java.text.MessageFormat;
-import java.util.concurrent.ExecutionException;
->>>>>>> 97a3020d
 import java.util.logging.Level;
 import javax.swing.AbstractAction;
-import javax.swing.JOptionPane;
-import javax.swing.SwingWorker;
-import org.openide.DialogDescriptor;
-import org.openide.DialogDisplayer;
-import org.openide.NotifyDescriptor;
 import org.openide.util.Lookup;
 import org.openide.util.NbBundle;
 import org.sleuthkit.autopsy.casemodule.Case;
-<<<<<<< HEAD
 import org.sleuthkit.autopsy.casemodule.NoCurrentCaseException;
 import org.sleuthkit.autopsy.coreutils.Logger;
 import org.sleuthkit.autopsy.keywordsearchservice.KeywordSearchService;
@@ -44,30 +33,12 @@
 /**
  * An Action that allows a user to delete a data source.
  */
-=======
-import org.sleuthkit.autopsy.casemodule.CaseActionException;
-import org.sleuthkit.autopsy.coreutils.Logger;
-import org.sleuthkit.autopsy.keywordsearchservice.KeywordSearchService;
-import org.sleuthkit.autopsy.keywordsearchservice.KeywordSearchServiceException;
-
-
->>>>>>> 97a3020d
 public final class DeleteDataSourceAction extends AbstractAction {
 
     private static final long serialVersionUID = 1L;
     private static final Logger logger = Logger.getLogger(DeleteDataSourceAction.class.getName());
-<<<<<<< HEAD
     private long dataSourceID;
-=======
-    private final Long selectDataSource;
     
-    @NbBundle.Messages({"DeleteDataSourceAction.name.text=Delete Data Source"})
-    public DeleteDataSourceAction(Long selectedDataSource) {
-        super(Bundle.DeleteDataSourceAction_name_text());
-        selectDataSource = selectedDataSource;
-        
->>>>>>> 97a3020d
-
     /**
      * Constructs an Action that allows a user to delete a data source.
      *
@@ -80,18 +51,17 @@
         super(Bundle.DeleteDataSourceAction_name_text());
         this.dataSourceID = dataSourceID;
     }
-<<<<<<< HEAD
 
     @Override
     public void actionPerformed(ActionEvent event) {
-        try {
-            Case.getCurrentCaseThrows().getSleuthkitCase().deleteDataSource(dataSourceID);
-            KeywordSearchService kwsService = Lookup.getDefault().lookup(KeywordSearchService.class);
-            kwsService.deleteDataSource(dataSourceID);
-            Case.getCurrentCaseThrows().notifyDataSourceDeleted(dataSourceID);
-        } catch (NoCurrentCaseException | TskCoreException | KeywordSearchServiceException e) {
-            logger.log(Level.SEVERE, String.format("Error Deleting data source (obj_id=%d)", dataSourceID), e);
-        }
+//        try {
+//            Case.getCurrentCaseThrows().getSleuthkitCase().deleteDataSource(dataSourceID);
+//            KeywordSearchService kwsService = Lookup.getDefault().lookup(KeywordSearchService.class);
+//            kwsService.deleteDataSource(dataSourceID);
+//            Case.getCurrentCaseThrows().notifyDataSourceDeleted(dataSourceID);
+//        } catch (NoCurrentCaseException | TskCoreException | KeywordSearchServiceException e) {
+//            logger.log(Level.SEVERE, String.format("Error Deleting data source (obj_id=%d)", dataSourceID), e);
+//        }
     }
 
     @Override
@@ -99,52 +69,7 @@
         DeleteDataSourceAction clonedObject = ((DeleteDataSourceAction) super.clone());
         clonedObject.setDataSourceID(this.dataSourceID);
         return clonedObject;
-=======
-    @NbBundle.Messages({"ErrorDeletingDataSource.name.text=Error Deleting Data Source",
-                        "DeleteDataSourceConfirmationDialog_message=Are you sure you want to delete the data source?",
-                        "DeleteDataSourceConfirmationDialog_title=Delete Data Source?"})
-    @Override
-    public void actionPerformed(ActionEvent event) {
-        Object response = DialogDisplayer.getDefault().notify(new NotifyDescriptor(
-                Bundle.DeleteDataSourceConfirmationDialog_message(),
-                Bundle.DeleteDataSourceConfirmationDialog_title(),
-                NotifyDescriptor.YES_NO_OPTION,
-                NotifyDescriptor.WARNING_MESSAGE,
-                null,
-                NotifyDescriptor.NO_OPTION));
-        if (null != response && DialogDescriptor.YES_OPTION == response) {
-
-            new SwingWorker<Void, Void>() {
-
-                @Override
-                protected Void doInBackground() throws Exception {
-                    try {
-                        Case.deleteDataSourceFromCurrentCase(selectDataSource);
-                        deleteDataSource(selectDataSource);
-                    } catch (CaseActionException | KeywordSearchServiceException ex) {
-                        String msg = MessageFormat.format(Bundle.ErrorDeletingDataSource_name_text(), selectDataSource);
-                        logger.log(Level.WARNING, msg, ex);
-                    }
-                    return null;
-                }
-
-                @Override
-                protected void done() {
-                }
-            }.execute();        
-        }
     } 
-    
-    private static void deleteDataSource(Long dataSourceId) throws KeywordSearchServiceException {
-        try {
-            KeywordSearchService kwsService = Lookup.getDefault().lookup(KeywordSearchService.class);
-            kwsService.deleteDataSource(dataSourceId);
-        } catch (KeywordSearchServiceException ex) {
-            logger.log(Level.WARNING, "KWS Error", ex);
-        }
-        
->>>>>>> 97a3020d
-    }
 
     private void setDataSourceID(long dataSourceID) {
         this.dataSourceID = dataSourceID;
