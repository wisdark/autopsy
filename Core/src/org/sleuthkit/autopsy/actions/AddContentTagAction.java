/*
 * Autopsy Forensic Browser
 * 
 * Copyright 2013-15 Basis Technology Corp.
 * Contact: carrier <at> sleuthkit <dot> org
 * 
 * Licensed under the Apache License, Version 2.0 (the "License");
 * you may not use this file except in compliance with the License.
 * You may obtain a copy of the License at
 * 
 *     http://www.apache.org/licenses/LICENSE-2.0
 * 
 * Unless required by applicable law or agreed to in writing, software
 * distributed under the License is distributed on an "AS IS" BASIS,
 * WITHOUT WARRANTIES OR CONDITIONS OF ANY KIND, either express or implied.
 * See the License for the specific language governing permissions and
 * limitations under the License.
 */
package org.sleuthkit.autopsy.actions;

import java.util.Collection;
import java.util.List;
import java.util.logging.Level;
import javax.swing.JOptionPane;
<<<<<<< HEAD
import javax.swing.SwingUtilities;

=======
>>>>>>> c517eb4e
import org.openide.util.NbBundle;
import org.openide.util.Utilities;
import org.sleuthkit.autopsy.casemodule.Case;
import org.sleuthkit.autopsy.casemodule.services.TagsManager;
import org.sleuthkit.autopsy.coreutils.Logger;
import org.sleuthkit.datamodel.AbstractFile;
import org.sleuthkit.datamodel.Content;
import org.sleuthkit.datamodel.ContentTag;
import org.sleuthkit.datamodel.TagName;
import org.sleuthkit.datamodel.TskCoreException;

/**
 * Instances of this Action allow users to apply tags to content.
 */
public class AddContentTagAction extends AddTagAction {

    // This class is a singleton to support multi-selection of nodes, since 
    // org.openide.nodes.NodeOp.findActions(Node[] nodes) will only pick up an Action if every 
    // node in the array returns a reference to the same action object from Node.getActions(boolean).    

    private static AddContentTagAction instance;

    public static synchronized AddContentTagAction getInstance() {
        if (null == instance) {
            instance = new AddContentTagAction();
        }
        return instance;
    }

    private AddContentTagAction() {
        super("");
    }

    @Override
    protected String getActionDisplayName() {
        String singularTagFile = NbBundle.getMessage(this.getClass(), "AddContentTagAction.singularTagFile");
        String pluralTagFile = NbBundle.getMessage(this.getClass(), "AddContentTagAction.pluralTagFile");
        return Utilities.actionsGlobalContext().lookupAll(AbstractFile.class).size() > 1 ? pluralTagFile : singularTagFile;
    }

    @Override
    protected void addTag(TagName tagName, String comment) {
<<<<<<< HEAD
        final Collection<? extends AbstractFile> selectedFiles = Utilities.actionsGlobalContext().lookupAll(AbstractFile.class);

        new Thread(() -> {
            for (AbstractFile file : selectedFiles) {
                try {
                    // Handle the special cases of current (".") and parent ("..") directory entries.
                    if (file.getName().equals(".")) {
                        Content parentFile = file.getParent();
                        if (parentFile instanceof AbstractFile) {
                            file = (AbstractFile) parentFile;
                        } else {
                            SwingUtilities.invokeLater(() -> {
                                JOptionPane.showMessageDialog(null,
                                        NbBundle.getMessage(this.getClass(),
                                                "AddContentTagAction.unableToTag.msg",
                                                parentFile.getName()),
                                        NbBundle.getMessage(this.getClass(),
                                                "AddContentTagAction.cannotApplyTagErr"),
                                        JOptionPane.WARNING_MESSAGE);
                            });
                            continue;
                        }
                    } else if (file.getName().equals("..")) {
                        Content parentFile = file.getParent();
                        if (parentFile instanceof AbstractFile) {
                            parentFile = (AbstractFile) ((AbstractFile) parentFile).getParent();
                            if (parentFile instanceof AbstractFile) {
                                file = (AbstractFile) parentFile;
                            } else {
                                final Content parentFileCopy = parentFile;
                                SwingUtilities.invokeLater(() -> {
                                    JOptionPane.showMessageDialog(null,
                                            NbBundle.getMessage(this.getClass(),
                                                    "AddContentTagAction.unableToTag.msg",
                                                    parentFileCopy.getName()),
                                            NbBundle.getMessage(this.getClass(),
                                                    "AddContentTagAction.cannotApplyTagErr"),
                                            JOptionPane.WARNING_MESSAGE);
                                });
                                continue;
                            }
                        } else {
                            final Content parentFileCopy = parentFile;
                            SwingUtilities.invokeLater(() -> {
                                JOptionPane.showMessageDialog(null,
                                        NbBundle.getMessage(this.getClass(),
                                                "AddContentTagAction.unableToTag.msg",
                                                parentFileCopy.getName()),
                                        NbBundle.getMessage(this.getClass(),
                                                "AddContentTagAction.cannotApplyTagErr"),
                                        JOptionPane.WARNING_MESSAGE);
                            });
                            continue;
                        }
                    }
                    // check if the same tag is being added for the same abstract file.
                    TagsManager tagsManager = Case.getCurrentCase().getServices().getTagsManager();
                    List<ContentTag> contentTagList = tagsManager.getContentTagsByContent(file);
                    for (ContentTag contentTag : contentTagList) {
                        if (contentTag.getName().getDisplayName().equals(tagName.getDisplayName())) {
                            AbstractFile fileCopy = file;
                            SwingUtilities.invokeLater(() -> {
                                JOptionPane.showMessageDialog(null,
                                        NbBundle.getMessage(this.getClass(),
                                                "AddContentTagAction.tagExists",
                                                fileCopy.getName(), tagName.getDisplayName()),
                                        NbBundle.getMessage(this.getClass(),
                                                "AddContentTagAction.cannotApplyTagErr"),
                                        JOptionPane.WARNING_MESSAGE);
                            });
                            return;
                        }
                    }
                    tagsManager.addContentTag(file, tagName, comment);
                } catch (TskCoreException ex) {
                    Logger.getLogger(AddContentTagAction.class.getName()).log(Level.SEVERE, "Error tagging result", ex); //NON-NLS
                    AbstractFile fileCopy = file;
                    SwingUtilities.invokeLater(() -> {
                        JOptionPane.showMessageDialog(null,
                                NbBundle.getMessage(this.getClass(),
                                        "AddContentTagAction.unableToTag.msg2",
                                        fileCopy.getName()),
                                NbBundle.getMessage(this.getClass(), "AddContentTagAction.taggingErr"),
                                JOptionPane.ERROR_MESSAGE);
                    });
                }
            }
        }).start();
=======
        Collection<? extends AbstractFile> selectedFiles = Utilities.actionsGlobalContext().lookupAll(AbstractFile.class);
        for (AbstractFile file : selectedFiles) {
            try {
                // Handle the special cases of current (".") and parent ("..") directory entries.
                if (".".equals(file.getName())) {
                    Content parentFile = file.getParent();
                    if (parentFile instanceof AbstractFile) {
                        file = (AbstractFile) parentFile;
                    } else {
                        JOptionPane.showMessageDialog(null,
                                NbBundle.getMessage(this.getClass(),
                                        "AddContentTagAction.unableToTag.msg",
                                        parentFile.getName()),
                                NbBundle.getMessage(this.getClass(),
                                        "AddContentTagAction.cannotApplyTagErr"),
                                JOptionPane.WARNING_MESSAGE);
                        continue;
                    }
                } else if ("..".equals(file.getName())) {
                    Content parentFile = file.getParent();
                    if (parentFile instanceof AbstractFile) {
                        parentFile = parentFile.getParent();
                        if (parentFile instanceof AbstractFile) {
                            file = (AbstractFile) parentFile;
                        } else {
                            JOptionPane.showMessageDialog(null,
                                    NbBundle.getMessage(this.getClass(),
                                            "AddContentTagAction.unableToTag.msg",
                                            parentFile.getName()),
                                    NbBundle.getMessage(this.getClass(),
                                            "AddContentTagAction.cannotApplyTagErr"),
                                    JOptionPane.WARNING_MESSAGE);
                            continue;
                        }
                    } else {
                        JOptionPane.showMessageDialog(null,
                                NbBundle.getMessage(this.getClass(),
                                        "AddContentTagAction.unableToTag.msg",
                                        parentFile.getName()),
                                NbBundle.getMessage(this.getClass(),
                                        "AddContentTagAction.cannotApplyTagErr"),
                                JOptionPane.WARNING_MESSAGE);
                        continue;
                    }
                }
                // check if the same tag is being added for the same abstract file.
                TagsManager tagsManager = Case.getCurrentCase().getServices().getTagsManager();
                List<ContentTag> contentTagList = tagsManager.getContentTagsByContent(file);
                boolean alreadyTaggedWithTagName = contentTagList.stream()
                        .map(ContentTag::getName)
                        .filter(tagName::equals)
                        .findAny().isPresent();
                if (alreadyTaggedWithTagName) {
                    continue; //skip this file, it already has a tag with this TagName.
                }
                tagsManager.addContentTag(file, tagName, comment);
            } catch (TskCoreException ex) {
                Logger.getLogger(AddContentTagAction.class.getName()).log(Level.SEVERE, "Error tagging result", ex); //NON-NLS
                JOptionPane.showMessageDialog(null,
                        NbBundle.getMessage(this.getClass(),
                                "AddContentTagAction.unableToTag.msg2",
                                file.getName()),
                        NbBundle.getMessage(this.getClass(), "AddContentTagAction.taggingErr"),
                        JOptionPane.ERROR_MESSAGE);
            }
        }
>>>>>>> c517eb4e
    }
}<|MERGE_RESOLUTION|>--- conflicted
+++ resolved
@@ -1,7 +1,7 @@
 /*
  * Autopsy Forensic Browser
  * 
- * Copyright 2013-15 Basis Technology Corp.
+ * Copyright 2013-2015 Basis Technology Corp.
  * Contact: carrier <at> sleuthkit <dot> org
  * 
  * Licensed under the Apache License, Version 2.0 (the "License");
@@ -22,11 +22,7 @@
 import java.util.List;
 import java.util.logging.Level;
 import javax.swing.JOptionPane;
-<<<<<<< HEAD
 import javax.swing.SwingUtilities;
-
-=======
->>>>>>> c517eb4e
 import org.openide.util.NbBundle;
 import org.openide.util.Utilities;
 import org.sleuthkit.autopsy.casemodule.Case;
@@ -69,7 +65,6 @@
 
     @Override
     protected void addTag(TagName tagName, String comment) {
-<<<<<<< HEAD
         final Collection<? extends AbstractFile> selectedFiles = Utilities.actionsGlobalContext().lookupAll(AbstractFile.class);
 
         new Thread(() -> {
@@ -158,73 +153,5 @@
                 }
             }
         }).start();
-=======
-        Collection<? extends AbstractFile> selectedFiles = Utilities.actionsGlobalContext().lookupAll(AbstractFile.class);
-        for (AbstractFile file : selectedFiles) {
-            try {
-                // Handle the special cases of current (".") and parent ("..") directory entries.
-                if (".".equals(file.getName())) {
-                    Content parentFile = file.getParent();
-                    if (parentFile instanceof AbstractFile) {
-                        file = (AbstractFile) parentFile;
-                    } else {
-                        JOptionPane.showMessageDialog(null,
-                                NbBundle.getMessage(this.getClass(),
-                                        "AddContentTagAction.unableToTag.msg",
-                                        parentFile.getName()),
-                                NbBundle.getMessage(this.getClass(),
-                                        "AddContentTagAction.cannotApplyTagErr"),
-                                JOptionPane.WARNING_MESSAGE);
-                        continue;
-                    }
-                } else if ("..".equals(file.getName())) {
-                    Content parentFile = file.getParent();
-                    if (parentFile instanceof AbstractFile) {
-                        parentFile = parentFile.getParent();
-                        if (parentFile instanceof AbstractFile) {
-                            file = (AbstractFile) parentFile;
-                        } else {
-                            JOptionPane.showMessageDialog(null,
-                                    NbBundle.getMessage(this.getClass(),
-                                            "AddContentTagAction.unableToTag.msg",
-                                            parentFile.getName()),
-                                    NbBundle.getMessage(this.getClass(),
-                                            "AddContentTagAction.cannotApplyTagErr"),
-                                    JOptionPane.WARNING_MESSAGE);
-                            continue;
-                        }
-                    } else {
-                        JOptionPane.showMessageDialog(null,
-                                NbBundle.getMessage(this.getClass(),
-                                        "AddContentTagAction.unableToTag.msg",
-                                        parentFile.getName()),
-                                NbBundle.getMessage(this.getClass(),
-                                        "AddContentTagAction.cannotApplyTagErr"),
-                                JOptionPane.WARNING_MESSAGE);
-                        continue;
-                    }
-                }
-                // check if the same tag is being added for the same abstract file.
-                TagsManager tagsManager = Case.getCurrentCase().getServices().getTagsManager();
-                List<ContentTag> contentTagList = tagsManager.getContentTagsByContent(file);
-                boolean alreadyTaggedWithTagName = contentTagList.stream()
-                        .map(ContentTag::getName)
-                        .filter(tagName::equals)
-                        .findAny().isPresent();
-                if (alreadyTaggedWithTagName) {
-                    continue; //skip this file, it already has a tag with this TagName.
-                }
-                tagsManager.addContentTag(file, tagName, comment);
-            } catch (TskCoreException ex) {
-                Logger.getLogger(AddContentTagAction.class.getName()).log(Level.SEVERE, "Error tagging result", ex); //NON-NLS
-                JOptionPane.showMessageDialog(null,
-                        NbBundle.getMessage(this.getClass(),
-                                "AddContentTagAction.unableToTag.msg2",
-                                file.getName()),
-                        NbBundle.getMessage(this.getClass(), "AddContentTagAction.taggingErr"),
-                        JOptionPane.ERROR_MESSAGE);
-            }
-        }
->>>>>>> c517eb4e
     }
 }