--- conflicted
+++ resolved
@@ -20,11 +20,8 @@
 
 import java.io.BufferedReader;
 import java.io.File;
-<<<<<<< HEAD
 import java.io.FilenameFilter;
-=======
 import java.io.FileInputStream;
->>>>>>> 51b695a6
 import java.io.IOException;
 import java.io.InputStreamReader;
 import java.nio.file.Path;
@@ -59,16 +56,11 @@
 final class AddLogicalImageTask implements Runnable {
 
     private final static Logger LOGGER = Logger.getLogger(AddLogicalImageTask.class.getName());
-<<<<<<< HEAD
-    private final static String ALERT_TXT = "alert.txt"; //NON-NLS
-    private final static String USERS_TXT = "users.txt"; //NON-NLS
-    private final String deviceId;
-    private final String timeZone;
-=======
     private final static String SEARCH_RESULTS_TXT = "SearchResults.txt"; //NON-NLS
     private final static String USERS_TXT = "users.txt"; //NON-NLS
     private final static String MODULE_NAME = "Logical Imager"; //NON-NLS
->>>>>>> 51b695a6
+    private final String deviceId;
+    private final String timeZone;
     private final File src;
     private final File dest;
     private final DataSourceProcessorCallback callback;
@@ -104,24 +96,20 @@
         "# {0} - src", "# {1} - dest", "AddLogicalImageTask.failedToCopyDirectory=Failed to copy directory {0} to {1}",
         "# {0} - file", "AddLogicalImageTask.addingToReport=Adding {0} to report",
         "# {0} - file", "AddLogicalImageTask.doneAddingToReport=Done adding {0} to report",
-<<<<<<< HEAD
         "AddLogicalImageTask.ingestionCancelled=Ingestion cancelled",
         "# {0} - file", "AddLogicalImageTask.failToGetCanonicalPath=Fail to get canonical path for {0}",
         "# {0} - sparseImageDirectory", "AddLogicalImageTask.directoryDoesNotContainSparseImage=Directory {0} does not contain any images",
         "AddLogicalImageTask.noCurrentCase=No current case",
-=======
         "AddLogicalImageTask.addingInterestingFiles=Adding search results as interesting files",
         "AddLogicalImageTask.doneAddingInterestingFiles=Done adding search results as interesting files",
         "# {0} - SearchResults.txt", "# {1} - directory", "AddLogicalImageTask.cannotFindFiles=Cannot find {0} in {1}",
         "# {0} - reason", "AddLogicalImageTask.failedToAddInterestingFiles=Failed to add interesting files: {0}"
->>>>>>> 51b695a6
     })
     @Override
     public void run() {
         List<String> errorList = new ArrayList<>();
         List<Content> emptyDataSources = new ArrayList<>();
 
-<<<<<<< HEAD
         try {
             progressMonitor.setProgressText(Bundle.AddLogicalImageTask_copyingImageFromTo(src.toString(), dest.toString()));
             FileUtils.copyDirectory(src, dest);
@@ -130,30 +118,23 @@
             // Copy directory failed
             String msg = Bundle.AddLogicalImageTask_failedToCopyDirectory(src.toString(), dest.toString());
             errorList.add(msg);
-=======
+
         // Add the SearchResults.txt and users.txt to the case report
         String resultsFilename;
         if (Paths.get(dest.toString(), SEARCH_RESULTS_TXT).toFile().exists()) {
             resultsFilename = SEARCH_RESULTS_TXT;
         } else {
             errorList.add(Bundle.AddLogicalImageTask_cannotFindFiles(SEARCH_RESULTS_TXT, dest.toString()));
->>>>>>> 51b695a6
             callback.done(DataSourceProcessorCallback.DataSourceProcessorResult.CRITICAL_ERRORS, errorList, emptyDataSources);
-            return;            
-        }
-<<<<<<< HEAD
-        
+            return;
+        }
+
         if (cancelled) {
             return;
         }
-        
-        // Add the alert.txt and users.txt to the case report
-        progressMonitor.setProgressText(Bundle.AddLogicalImageTask_addingToReport(ALERT_TXT));
-        String status = addReport(Paths.get(dest.toString(), ALERT_TXT), ALERT_TXT + " " + src.getName());
-=======
+
         progressMonitor.setProgressText(Bundle.AddLogicalImageTask_addingToReport(resultsFilename));
         String status = addReport(Paths.get(dest.toString(), resultsFilename), resultsFilename + " " + src.getName());
->>>>>>> 51b695a6
         if (status != null) {
             errorList.add(status);
             callback.done(DataSourceProcessorCallback.DataSourceProcessorResult.CRITICAL_ERRORS, errorList, emptyDataSources);
@@ -170,7 +151,6 @@
         }
         progressMonitor.setProgressText(Bundle.AddLogicalImageTask_doneAddingToReport(USERS_TXT));
 
-<<<<<<< HEAD
         // Get all VHD files in the dest directory
         List<String> imagePaths = new ArrayList<>();
         for (File f : dest.listFiles()) {
@@ -202,7 +182,7 @@
                 callback.done(DataSourceProcessorCallback.DataSourceProcessorResult.CRITICAL_ERRORS, errorList, emptyDataSources);
                 return;
             }
-        
+
             // ingest the directories
             new Thread(new AddLocalFilesTask(deviceId, null, imagePaths, progressMonitor, callback)).start();
         } else {
@@ -214,14 +194,13 @@
                 errorList.add(msg);
                 callback.done(DataSourceProcessorCallback.DataSourceProcessorResult.CRITICAL_ERRORS, errorList, emptyDataSources);
             }
-        }       
-=======
-        super.run();
+        }
+
         if (super.getResult() == DataSourceProcessorCallback.DataSourceProcessorResult.CRITICAL_ERRORS) {
             callback.done(super.getResult(), super.getErrorMessages(), super.getNewDataSources());
             return;
         }
-        
+
         try {
             progressMonitor.setProgressText(Bundle.AddLogicalImageTask_addingInterestingFiles());
             addInterestingFiles(dest, Paths.get(dest.toString(), resultsFilename));
@@ -232,7 +211,6 @@
             LOGGER.log(Level.SEVERE, "Failed to add interesting files", ex); // NON-NLS
             callback.done(DataSourceProcessorCallback.DataSourceProcessorResult.NONCRITICAL_ERRORS, errorList, emptyDataSources);
         }
->>>>>>> 51b695a6
     }
 
     /**
@@ -256,16 +234,11 @@
             return null;
         } catch (TskCoreException ex) {
             String msg = Bundle.AddLogicalImageTask_failedToAddReport(reportPath.toString(), ex.getMessage());
-<<<<<<< HEAD
-            LOGGER.log(Level.SEVERE, String.format("Failed to add report %s. Reason= %s", reportPath.toString(), ex.getMessage()), ex);
-=======
             LOGGER.log(Level.SEVERE, String.format("Failed to add report %s. Reason= %s", reportPath.toString(), ex.getMessage()), ex); // NON-NLS
->>>>>>> 51b695a6
             return msg;
         }
     }
 
-<<<<<<< HEAD
     /**
      * Attempts to cancel the processing of the input image files. May result in
      * partial processing of the input.
@@ -273,7 +246,8 @@
     void cancelTask() {
         LOGGER.log(Level.WARNING, "AddLogicalImageTask cancelled, processing may be incomplete"); // NON-NLS
         cancelled = true;
-=======
+    }
+
     private Map<String, Long> imagePathsToDataSourceObjId(Map<Long, List<String>> imagePaths) {
         Map<String, Long> imagePathToObjIdMap = new HashMap<>();
         for (Map.Entry<Long, List<String>> entry : imagePaths.entrySet()) {
@@ -285,7 +259,7 @@
         }
         return imagePathToObjIdMap;
     }
-    
+
     @Messages({
         "# {0} - line number", "# {1} - fields length", "# {2} - expected length", "AddLogicalImageTask.notEnoughFields=File does not contain enough fields at line {0}, got {1}, expecting {2}",
         "# {0} - target image path", "AddLogicalImageTask.cannotFindDataSourceObjId=Cannot find obj_id in tsk_image_names for {0}"
@@ -293,7 +267,7 @@
     private void addInterestingFiles(File src, Path resultsPath) throws IOException, TskCoreException {
         Map<Long, List<String>> imagePaths = currentCase.getSleuthkitCase().getImagePaths();
         Map<String, Long> imagePathToObjIdMap = imagePathsToDataSourceObjId(imagePaths);
-        
+
         try (BufferedReader br = new BufferedReader(new InputStreamReader(
                       new FileInputStream(resultsPath.toFile()), "UTF8"))) { // NON-NLS
             String line;
@@ -305,7 +279,7 @@
                     throw new IOException(Bundle.AddLogicalImageTask_notEnoughFields(lineNumber, fields.length, 9));
                 }
                 String vhdFilename = fields[0];
-                
+
                 String targetImagePath = Paths.get(src.toString(), vhdFilename).toString();
                 Long dataSourceObjId = imagePathToObjIdMap.get(targetImagePath);
                 if (dataSourceObjId == null) {
@@ -320,14 +294,14 @@
 //                String description = fields[6];
                 String filename = fields[7];
 //                String parentPath = fields[8];
-                
+
                 String query = String.format("data_source_obj_id = '%s' AND meta_addr = '%s' AND name = '%s'", // NON-NLS
                         dataSourceObjId.toString(), fileMetaAddressStr, filename);
                 List<AbstractFile> matchedFiles = Case.getCurrentCase().getSleuthkitCase().findAllFilesWhere(query);
                 for (AbstractFile file : matchedFiles) {
                     addInterestingFile(file, ruleSetName, ruleName);
                 }
-                lineNumber++;   
+                lineNumber++;
             }
         }
         IngestServices.getInstance().fireModuleDataEvent(new ModuleDataEvent(MODULE_NAME,
@@ -351,6 +325,5 @@
                 LOGGER.log(Level.SEVERE, "Unable to index blackboard artifact " + artifact.getArtifactID(), ex); //NON-NLS
             }
         }
->>>>>>> 51b695a6
     }
 }