/*
 * Autopsy Forensic Browser
 *
 * Copyright 2011 Basis Technology Corp.
 * Contact: carrier <at> sleuthkit <dot> org
 *
 * Licensed under the Apache License, Version 2.0 (the "License");
 * you may not use this file except in compliance with the License.
 * You may obtain a copy of the License at
 *
 *     http://www.apache.org/licenses/LICENSE-2.0
 *
 * Unless required by applicable law or agreed to in writing, software
 * distributed under the License is distributed on an "AS IS" BASIS,
 * WITHOUT WARRANTIES OR CONDITIONS OF ANY KIND, either express or implied.
 * See the License for the specific language governing permissions and
 * limitations under the License.
 */
package org.sleuthkit.autopsy.directorytree;

import java.awt.Component;
import java.awt.Frame;
import java.awt.event.ActionEvent;
import java.io.File;
import java.io.FileOutputStream;
import java.io.IOException;
import java.io.OutputStream;
import java.util.ArrayList;
import java.util.Collections;
import java.util.Comparator;
import java.util.List;
import java.util.concurrent.ExecutionException;
import java.util.logging.Level;
import javax.swing.AbstractAction;
import javax.swing.JFileChooser;
import javax.swing.JOptionPane;
import javax.swing.SwingWorker;
import org.netbeans.api.progress.ProgressHandle;
import org.netbeans.api.progress.ProgressHandleFactory;
import org.openide.util.Cancellable;
<<<<<<< HEAD
import org.openide.util.NbBundle;
=======
import org.openide.util.Exceptions;
>>>>>>> 8f0bf32f
import org.sleuthkit.autopsy.casemodule.Case;
import org.sleuthkit.autopsy.coreutils.Logger;
import org.sleuthkit.autopsy.coreutils.MessageNotifyUtil;
import org.sleuthkit.datamodel.AbstractFile;
import org.sleuthkit.datamodel.Content;
import org.sleuthkit.datamodel.ContentVisitor;
import org.sleuthkit.datamodel.Directory;
import org.sleuthkit.datamodel.FileSystem;
import org.sleuthkit.datamodel.Image;
import org.sleuthkit.datamodel.LayoutFile;
import org.sleuthkit.datamodel.TskCoreException;
import org.sleuthkit.datamodel.VirtualDirectory;
import org.sleuthkit.datamodel.Volume;
import org.sleuthkit.datamodel.VolumeSystem;

/**
 * Extracts all the unallocated space as a single file
 */
 final class ExtractUnallocAction extends AbstractAction {

    private final List<UnallocStruct> LstUnallocs = new ArrayList<UnallocStruct>();
    private static final List<String> lockedVols = new ArrayList<String>();
    private static final List<Long> lockedImages = new ArrayList<Long>();
    private long currentImage = 0L;
    private static final Logger logger = Logger.getLogger(ExtractUnallocAction.class.getName());
    private boolean isImage = false;

    public ExtractUnallocAction(String title, Volume volu) {
        super(title);
        UnallocStruct us = new UnallocStruct(volu);
        LstUnallocs.add(us);
    }

    public ExtractUnallocAction(String title, Image img) {
        super(title);
        isImage = true;
        currentImage = img.getId();
        if (hasVolumeSystem(img)) {
            for (Volume v : getVolumes(img)) {
                UnallocStruct us = new UnallocStruct(v);
                LstUnallocs.add(us);
            }
        } else {
            UnallocStruct us = new UnallocStruct(img);
            LstUnallocs.add(us);
        }
    }

    /**
     * Writes the unallocated files to
     * $CaseDir/Export/ImgName-Unalloc-ImgObjectID-VolumeID.dat
     *
     * @param e
     */
    @Override
    public void actionPerformed(ActionEvent e) {
        if (LstUnallocs != null && LstUnallocs.size() > 0) {
            if (lockedImages.contains(currentImage)) {
                MessageNotifyUtil.Message.info(NbBundle.getMessage(this.getClass(), "ExtractUnallocAction.notifyMsg.unallocAlreadyBeingExtr.msg"));
                //JOptionPane.showMessageDialog(new Frame(), "Unallocated Space is already being extracted on this Image. Please select a different Image.");
                return;
            }
            List<UnallocStruct> copyList = new ArrayList<UnallocStruct>() {
                {
                    addAll(LstUnallocs);
                }
            };


            JFileChooser fc = new JFileChooser() {
                @Override
                public void approveSelection() {
                    File f = getSelectedFile();
                    if (!f.exists() && getDialogType() == SAVE_DIALOG || !f.canWrite()) {
                        JOptionPane.showMessageDialog(this, NbBundle.getMessage(this.getClass(),
                                                                                "ExtractUnallocAction.msgDlg.folderDoesntExist.msg"));
                        return;
                    }
                     super.approveSelection();
                }
            };
            
            fc.setCurrentDirectory(new File(Case.getCurrentCase().getCaseDirectory() + File.separator + "Export"));
            fc.setDialogTitle(
                    NbBundle.getMessage(this.getClass(), "ExtractUnallocAction.dlgTitle.selectDirToSaveTo.msg"));
            fc.setFileSelectionMode(JFileChooser.DIRECTORIES_ONLY);
            fc.setAcceptAllFileFilterUsed(false);
            int returnValue = fc.showSaveDialog((Component) e.getSource());
            if (returnValue == JFileChooser.APPROVE_OPTION) {
                String destination = fc.getSelectedFile().getPath();
                for (UnallocStruct u : LstUnallocs) {
                    u.setPath(destination);
                    if (u.llf != null && u.llf.size() > 0 && !lockedVols.contains(u.getFileName())) {
                        //Format for single Unalloc File is ImgName-Unalloc-ImgObjectID-VolumeID.dat                    
                        if (u.FileInstance.exists()) {
                            int res = JOptionPane.showConfirmDialog(new Frame(), NbBundle.getMessage(this.getClass(),
                                                                                                     "ExtractUnallocAction.confDlg.unallocFileAlreadyExist.msg",
                                                                                                     u.getFileName()));
                            if (res == JOptionPane.YES_OPTION) {
                                u.FileInstance.delete();
                            } else {
                                copyList.remove(u);
                            }
                        }
                        if (!isImage & !copyList.isEmpty()) {
                            ExtractUnallocWorker uw = new ExtractUnallocWorker(u);
                            uw.execute();
                        }
                    } else {
                        logger.log(Level.WARNING, "Tried to get unallocated content from volume ID but " + u.VolumeId + u.llf == null ? "its list of unallocated files was null" : "the volume is locked" );
                    }
                }
                if (isImage && !copyList.isEmpty()) {
                    ExtractUnallocWorker uw = new ExtractUnallocWorker(copyList);
                    uw.execute();
                }
            }
        }

    }

    /**
     * Gets all the unallocated files in a given Content.
     *
     * @param c Content to get Unallocated Files from
     * @return A list<LayoutFile> if it didn't crash List may be empty. Returns
     * null on failure.
     */
    private List<LayoutFile> getUnallocFiles(Content c) {
        UnallocVisitor uv = new UnallocVisitor();
        try {
            List<Content> unallocFiles = c.getChildren();
            if (null != unallocFiles && unallocFiles.isEmpty() == false) {
                return unallocFiles.get(0).accept(uv); //Launching it on the root directory
            }
        } catch (TskCoreException tce) {
            logger.log(Level.WARNING, "Couldn't get a list of Unallocated Files, failed at sending out the visitor ", tce);
        }
        return null;
    }

    /**
     * Private class for dispatching the file IO in a background thread.
     */
    private class ExtractUnallocWorker extends SwingWorker<Integer, Integer> {

        private ProgressHandle progress;
        private boolean canceled = false;
        private List<UnallocStruct> lus = new ArrayList<UnallocStruct>();
        private File currentlyProcessing;
        private int totalSizeinMegs;
        long totalBytes = 0;

        ExtractUnallocWorker(UnallocStruct us) {            
            //Getting the total megs this worker is going to be doing
            if (!lockedVols.contains(us.getFileName())) {
                this.lus.add(us);
                totalBytes = us.getSizeInBytes();
                totalSizeinMegs = toMb(totalBytes);
                lockedVols.add(us.getFileName());
            }
        }

        ExtractUnallocWorker(List<UnallocStruct> lst) {
            //Getting the total megs this worker is going to be doing            
            for (UnallocStruct lu : lst) {
                if (!lockedVols.contains(lu.getFileName())) {
                    totalBytes += lu.getSizeInBytes();
                    lockedVols.add(lu.getFileName());
                    this.lus.add(lu);
                }
            }
            totalSizeinMegs = toMb(totalBytes);
            lockedImages.add(currentImage);
        }

        private int toMb(long bytes) {
            if (bytes > 1024 && (bytes / 1024.0) <= Double.MAX_VALUE) {
                double Mb = ((bytes / 1024.0) / 1024.0);//Bytes -> Megabytes
                if (Mb <= Integer.MAX_VALUE) {
                    return (int) Math.ceil(Mb);
                }
            }
            return 0;
        }

        @Override
        protected Integer doInBackground() {
            try {
                progress = ProgressHandleFactory.createHandle(
                        NbBundle.getMessage(this.getClass(), "ExtractUnallocAction.progress.extractUnalloc.title"), new Cancellable() {
                    @Override
                    public boolean cancel() {
                        logger.log(Level.INFO, "Canceling extraction of unallocated space");
                        canceled = true;
                        if (progress != null) {
                            progress.setDisplayName(NbBundle.getMessage(this.getClass(),
                                                                        "ExtractUnallocAction.progress.displayName.cancelling.text"));
                        }
                        return true;
                    }
                });
                int MAX_BYTES = 8192;
                byte[] buf = new byte[MAX_BYTES];    //read 8kb at a time                         


                //Begin the actual File IO
                progress.start(totalSizeinMegs);
                int kbs = 0; //Each completion of the while loop adds one to kbs. 16kb * 64 = 1mb. 
                int mbs = 0; //Increments every 128th tick of  kbs
                for (UnallocStruct u : this.lus) {
                    currentlyProcessing = u.getFile();
                    logger.log(Level.INFO, "Writing Unalloc file to " + currentlyProcessing.getPath());
                    OutputStream dos = new FileOutputStream(currentlyProcessing);
                    long bytes = 0;
                    int i = 0;
                    while(i < u.getLayouts().size() && bytes != u.getSizeInBytes()){                        
                        LayoutFile f = u.getLayouts().get(i);
                        long offsetPerFile = 0L;
                        int bytesRead;
                        while(offsetPerFile != f.getSize() && !canceled){
                            if (++kbs % 128 == 0) {
                                mbs++;                                
                                progress.progress(NbBundle.getMessage(this.getClass(),
                                                                      "ExtractUnallocAction.processing.counter.msg",
                                                                      mbs, totalSizeinMegs), mbs-1);
                            }
                            bytesRead = f.read(buf, offsetPerFile, MAX_BYTES);  
                            offsetPerFile+= bytesRead;
                            dos.write(buf, 0, bytesRead);       
                        }
                        bytes+=f.getSize();
                        i++;
                    }
                    dos.flush();
                    dos.close();

                    if (canceled) {
                        u.getFile().delete();
                        logger.log(Level.INFO, "Canceled extraction of " + u.getFileName() + " and deleted file");
                    } else {
                        logger.log(Level.INFO, "Finished writing unalloc file " + u.getFile().getPath());
                    }
                }
                progress.finish();


            } catch (IOException ioe) {
                logger.log(Level.WARNING, "Could not create Unalloc File; error writing file", ioe);
                return -1;
            } catch (TskCoreException tce) {
                logger.log(Level.WARNING, "Could not create Unalloc File; error getting image info", tce);
                return -1;
            }
            return 1;
        }

        @Override
        protected void done() {
            if (isImage) {
                lockedImages.remove(currentImage);
            }
            for (UnallocStruct u : lus) {
                lockedVols.remove(u.getFileName());
            }
<<<<<<< HEAD
            if (!canceled && !lus.isEmpty()) {
                MessageNotifyUtil.Notify.info(NbBundle.getMessage(this.getClass(),
                                                                  "ExtractUnallocAction.done.notifyMsg.completedExtract.title"),
                                              NbBundle.getMessage(this.getClass(),
                                                                  "ExtractUnallocAction.done.notifyMsg.completedExtract.msg",
                                                                  lus.get(0).getFile().getParent()));
            }
=======
            
            try {
                get();
                if (!canceled && !lus.isEmpty()) {
                   MessageNotifyUtil.Notify.info("Completed extraction of unallocated space.", "Files were extracted to " + lus.get(0).getFile().getParent());
                }
            } catch (InterruptedException | ExecutionException ex) {
                MessageNotifyUtil.Notify.error("Error Extracting", "Error extracting unallocated space: " + ex.getMessage());
            } 
>>>>>>> 8f0bf32f
        }        
    }

    /**
     * Determines if an image has a volume system or not.
     *
     * @param img The Image to analyze
     * @return True if there are Volume Systems present
     */
    private boolean hasVolumeSystem(Image img) {
        try {
            return (img.getChildren().get(0) instanceof VolumeSystem);
        } catch (TskCoreException tce) {
            logger.log(Level.WARNING, "Unable to determine if image has a volume system, extraction may be incomplete", tce);
            return false;
        }
    }

    /**
     * Gets the volumes on an given image.
     *
     * @param img The image to analyze
     * @return A list of volumes from the image. Returns an empty list if no
     * matches.
     */
    private List<Volume> getVolumes(Image img) {
        List<Volume> lstVol = new ArrayList<Volume>();
        try {
            for (Content v : img.getChildren().get(0).getChildren()) {
                if (v instanceof Volume) {
                    lstVol.add((Volume) v);
                }
            }
        } catch (TskCoreException tce) {
            logger.log(Level.WARNING, "Could not get volume information from image. Extraction may be incomplete", tce);
        }
        return lstVol;
    }

    /**
     * Private visitor class for going through a Content file and grabbing
     * unallocated files.
     */
    private static class UnallocVisitor extends ContentVisitor.Default<List<LayoutFile>> {

        /**
         * If the volume has no FileSystem, then it will call this method to
         * return the single instance of unallocated space.
         *
         * @param lf the LayoutFile the visitor encountered
         * @return A list<LayoutFile> of size 1, returns null if it fails
         */
        @Override
        public List<LayoutFile> visit(final org.sleuthkit.datamodel.LayoutFile lf) {
            return new ArrayList<LayoutFile>() {
                {
                    add(lf);
                }
            };
        }

        /**
         * If the visitor finds a FileSystem, it will filter the results for
         * directories and return on the Root Dir.
         *
         * @param fs the FileSystem the visitor encountered
         * @return A list<LayoutFile> containing the layout files from
         * subsequent Visits(), returns null if it fails
         */
        @Override
        public List<LayoutFile> visit(FileSystem fs) {
            try {
                for (Content c : fs.getChildren()) {
                    if (((AbstractFile) c).isRoot()) {
                        return c.accept(this);
                    }
                }
            } catch (TskCoreException tce) {
                logger.log(Level.WARNING, "Couldn't get a list of Unallocated Files, failed at visiting FileSystem " + fs.getId(), tce);
            }
            return null;
        }

        /**
         * LayoutDirectory has all the Layout(Unallocated) files
         *
         * @param vd VirtualDirectory the visitor encountered
         * @return A list<LayoutFile> containing all the LayoutFile in ld,
         * returns null if it fails
         */
        @Override
        public List<LayoutFile> visit(VirtualDirectory vd) {
            try {
                List<LayoutFile> lflst = new ArrayList<LayoutFile>();
                for (Content layout : vd.getChildren()) {
                    lflst.add((LayoutFile) layout);
                }
                return lflst;
            } catch (TskCoreException tce) {
                logger.log(Level.WARNING, "Could not get list of Layout Files, failed at visiting Layout Directory", tce);
            }
            return null;
        }

        /**
         * The only time this visitor should ever encounter a directory is when
         * parsing over Root
         *
         * @param dir the directory this visitor encountered
         * @return A list<LayoutFile> containing LayoutFiles encountered during
         * subsequent Visits(), returns null if it fails
         */
        @Override
        public List<LayoutFile> visit(Directory dir) {
            try {
                for (Content c : dir.getChildren()) {
                    if (c instanceof VirtualDirectory) {
                        return c.accept(this);
                    }
                }
            } catch (TskCoreException tce) {
                logger.log(Level.WARNING, "Couldn't get a list of Unallocated Files, failed at visiting Directory " + dir.getId(), tce);
            }
            return null;
        }

        @Override
        protected List<LayoutFile> defaultVisit(Content cntnt) {
            return null;
        }
    }

    /**
     * Comparator for sorting lists of LayoutFiles based on their Object ID
     * Ensures that the single Unalloc File is in proper order, and that the
     * bytes are continuous.
     */
    private class SortObjId implements Comparator<LayoutFile> {

        @Override
        public int compare(LayoutFile o1, LayoutFile o2) {
            if (o1.getId() == o2.getId()) {
                return 0;
            }
            if (o1.getId() > o2.getId()) {
                return 1;
            } else {
                return -1;
            }
        }
    }

    /**
     * Private class for assisting in the running the action over an image with
     * multiple volumes.
     */
    private class UnallocStruct {

        private List<LayoutFile> llf;
        private long SizeInBytes;
        private long VolumeId;
        private long ImageId;
        private String ImageName;
        private String FileName;
        private File FileInstance;

        /**
         * Contingency constructor in event no VolumeSystem exists on an Image.
         *
         * @param img Image file to be analyzed
         */
        UnallocStruct(Image img) {
            this.llf = getUnallocFiles(img);
            Collections.sort(llf, new SortObjId());
            this.VolumeId = 0;
            this.ImageId = img.getId();
            this.ImageName = img.getName();
            this.FileName = this.ImageName + "-Unalloc-" + this.ImageId + "-" + 0 + ".dat";
            this.FileInstance = new File(Case.getCurrentCase().getCaseDirectory() + File.separator + "Export" + File.separator + this.FileName);
            this.SizeInBytes = calcSizeInBytes();
        }

        /**
         * Default constructor for extracting info from Volumes.
         *
         * @param volu Volume file to be analyzed
         */
        UnallocStruct(Volume volu) {
            try {
                this.ImageName = volu.getImage().getName();
                this.ImageId = volu.getImage().getId();
                this.VolumeId = volu.getId();
            } catch (TskCoreException tce) {
                logger.log(Level.WARNING, "Unable to properly create ExtractUnallocAction, extraction may be incomplete", tce);
                this.ImageName = "";
                this.ImageId = 0;
            }
            this.FileName = this.ImageName + "-Unalloc-" + this.ImageId + "-" + VolumeId + ".dat";
            this.FileInstance = new File(Case.getCurrentCase().getCaseDirectory() + File.separator + "Export" + File.separator + this.FileName);
            this.llf = getUnallocFiles(volu);
            Collections.sort(llf, new SortObjId());
            this.SizeInBytes = calcSizeInBytes();
        }

        //Getters
        int size() {
            return llf.size();
        }

       private long calcSizeInBytes() {
            long size = 0L;
            for (LayoutFile f : llf) {
                size += f.getSize();
            }
            return size;
        }
       
       long getSizeInBytes(){
           return this.SizeInBytes;
       }

        long getVolumeId() {
            return this.VolumeId;
        }

        long getImageId() {
            return this.ImageId;
        }

        String getImageName() {
            return this.ImageName;
        }

        List<LayoutFile> getLayouts() {
            return this.llf;
        }

        String getFileName() {
            return this.FileName;
        }

        File getFile() {
            return this.FileInstance;
        }

        void setPath(String path) {
            this.FileInstance = new File(path + File.separator + this.FileName);
        }
    }
}<|MERGE_RESOLUTION|>--- conflicted
+++ resolved
@@ -38,11 +38,8 @@
 import org.netbeans.api.progress.ProgressHandle;
 import org.netbeans.api.progress.ProgressHandleFactory;
 import org.openide.util.Cancellable;
-<<<<<<< HEAD
+import org.openide.util.Exceptions;
 import org.openide.util.NbBundle;
-=======
-import org.openide.util.Exceptions;
->>>>>>> 8f0bf32f
 import org.sleuthkit.autopsy.casemodule.Case;
 import org.sleuthkit.autopsy.coreutils.Logger;
 import org.sleuthkit.autopsy.coreutils.MessageNotifyUtil;
@@ -308,25 +305,19 @@
             for (UnallocStruct u : lus) {
                 lockedVols.remove(u.getFileName());
             }
-<<<<<<< HEAD
-            if (!canceled && !lus.isEmpty()) {
-                MessageNotifyUtil.Notify.info(NbBundle.getMessage(this.getClass(),
-                                                                  "ExtractUnallocAction.done.notifyMsg.completedExtract.title"),
-                                              NbBundle.getMessage(this.getClass(),
-                                                                  "ExtractUnallocAction.done.notifyMsg.completedExtract.msg",
-                                                                  lus.get(0).getFile().getParent()));
-            }
-=======
             
             try {
                 get();
                 if (!canceled && !lus.isEmpty()) {
-                   MessageNotifyUtil.Notify.info("Completed extraction of unallocated space.", "Files were extracted to " + lus.get(0).getFile().getParent());
+                    MessageNotifyUtil.Notify.info(NbBundle.getMessage(this.getClass(),
+                                                                      "ExtractUnallocAction.done.notifyMsg.completedExtract.title"),
+                                                  NbBundle.getMessage(this.getClass(),
+                                                                      "ExtractUnallocAction.done.notifyMsg.completedExtract.msg",
+                                                                      lus.get(0).getFile().getParent()));
                 }
             } catch (InterruptedException | ExecutionException ex) {
                 MessageNotifyUtil.Notify.error("Error Extracting", "Error extracting unallocated space: " + ex.getMessage());
             } 
->>>>>>> 8f0bf32f
         }        
     }
 
