--- conflicted
+++ resolved
@@ -31,14 +31,9 @@
 import org.sleuthkit.autopsy.coreutils.ThreadConfined;
 import org.sleuthkit.autopsy.timeline.ui.ContextMenuProvider;
 import static org.sleuthkit.autopsy.timeline.ui.EventTypeUtils.getColor;
-<<<<<<< HEAD
 import org.sleuthkit.autopsy.timeline.ui.detailview.datamodel.EventCluster;
 import org.sleuthkit.autopsy.timeline.ui.detailview.datamodel.EventStripe;
-=======
 import org.sleuthkit.datamodel.TskCoreException;
-import org.sleuthkit.datamodel.timeline.EventCluster;
-import org.sleuthkit.datamodel.timeline.EventStripe;
->>>>>>> 4ccd8fc6
 
 /**
  * Custom implementation of XYChart to graph events on a horizontal timeline.
@@ -107,11 +102,7 @@
                 });
                 change.getAddedSubList().forEach(addedNode -> {
                     for (EventCluster range : addedNode.getEvent().getClusters()) {
-<<<<<<< HEAD
-                        double y = dateAxis.getLayoutY() + PROJECTED_LINE_Y_OFFSET;
-=======
                         double y = dateAxis.getLayoutY() + PROJECTED_LINE_Y_OFFSET; //NOPMD y is standard coord name
->>>>>>> 4ccd8fc6
                         Line line
                                 = new Line(dateAxis.localToParent(getXForEpochMillis(range.getStartMillis()), 0).getX(), y,
                                         dateAxis.localToParent(getXForEpochMillis(range.getEndMillis()), 0).getX(), y);
