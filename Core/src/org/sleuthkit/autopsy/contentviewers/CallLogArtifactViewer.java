/*
 * Autopsy Forensic Browser
 *
 * Copyright 2020 Basis Technology Corp.
 * Contact: carrier <at> sleuthkit <dot> org
 *
 * Licensed under the Apache License, Version 2.0 (the "License");
 * you may not use this file except in compliance with the License.
 * You may obtain a copy of the License at
 *
 *     http://www.apache.org/licenses/LICENSE-2.0
 *
 * Unless required by applicable law or agreed to in writing, software
 * distributed under the License is distributed on an "AS IS" BASIS,
 * WITHOUT WARRANTIES OR CONDITIONS OF ANY KIND, either express or implied.
 * See the License for the specific language governing permissions and
 * limitations under the License.
 */
package org.sleuthkit.autopsy.contentviewers;

import java.awt.Component;
import java.awt.GridBagConstraints;
import java.awt.GridBagLayout;
import java.util.ArrayList;
import java.util.Arrays;
import java.util.HashMap;
import java.util.HashSet;
import java.util.List;
import java.util.Map;
import java.util.Optional;
import java.util.Set;
import java.util.logging.Level;
import javax.swing.JScrollPane;
import org.apache.commons.lang3.ObjectUtils;
import org.apache.commons.lang3.StringUtils;
import org.openide.util.NbBundle;
import org.openide.util.lookup.ServiceProvider;
import org.sleuthkit.autopsy.coreutils.Logger;
import org.sleuthkit.datamodel.BlackboardArtifact;
import org.sleuthkit.datamodel.BlackboardAttribute;
import org.sleuthkit.datamodel.Content;
import org.sleuthkit.datamodel.DataSource;
import org.sleuthkit.datamodel.TskCoreException;

/**
 * Artifact viewer for Call log artifacts.
 *
 * Displays the To/From and other parties, and metadata for a call.
 */
@ServiceProvider(service = ArtifactContentViewer.class)
public class CallLogArtifactViewer extends javax.swing.JPanel implements ArtifactContentViewer {

    private final static Logger logger = Logger.getLogger(CallLogArtifactViewer.class.getName());
    private static final long serialVersionUID = 1L;

    private static final Set<Integer> HANDLED_ATTRIBUTE_TYPES = new HashSet<Integer>(Arrays.asList(
            BlackboardAttribute.ATTRIBUTE_TYPE.TSK_PHONE_NUMBER.getTypeID(),
            BlackboardAttribute.ATTRIBUTE_TYPE.TSK_PHONE_NUMBER_TO.getTypeID(),
            BlackboardAttribute.ATTRIBUTE_TYPE.TSK_PHONE_NUMBER_FROM.getTypeID(),
            BlackboardAttribute.ATTRIBUTE_TYPE.TSK_ID.getTypeID(),
            BlackboardAttribute.ATTRIBUTE_TYPE.TSK_DIRECTION.getTypeID(),
            BlackboardAttribute.ATTRIBUTE_TYPE.TSK_DATETIME.getTypeID(),
            BlackboardAttribute.ATTRIBUTE_TYPE.TSK_DATETIME_START.getTypeID(),
            BlackboardAttribute.ATTRIBUTE_TYPE.TSK_DATETIME_END.getTypeID()
    ));

    private GridBagLayout m_gridBagLayout = new GridBagLayout();
    private GridBagConstraints m_constraints = new GridBagConstraints();

    private final List<PersonaSearchAndDisplayTask> personaSearchtasks = new ArrayList<>();

    /**
<<<<<<< HEAD
     * Creates new form CallLogArtifactViewerNew
=======
     * Creates new form CallLogArtifactViewer.
>>>>>>> 6c39a709
     */
    public CallLogArtifactViewer() {
        initComponents();
    }

    /**
     * This method is called from within the constructor to initialize the form.
     * WARNING: Do NOT modify this code. The content of this method is always
     * regenerated by the Form Editor.
     */
    @SuppressWarnings("unchecked")
    // <editor-fold defaultstate="collapsed" desc="Generated Code">//GEN-BEGIN:initComponents
    private void initComponents() {

        setLayout(new java.awt.GridBagLayout());
    }// </editor-fold>//GEN-END:initComponents

    @Override
    public void setArtifact(BlackboardArtifact artifact) {
        resetComponent();

        CallLogViewData callLogViewData = null;
        try {
            callLogViewData = getCallLogViewData(artifact);
        } catch (TskCoreException ex) {
            logger.log(Level.SEVERE, String.format("Error getting attributes for Calllog artifact (artifact_id=%d, obj_id=%d)", artifact.getArtifactID(), artifact.getObjectID()), ex);
        }

        // update the view with the call log data
        if (callLogViewData != null) {
            updateView(callLogViewData);
        }
        // repaint
        this.revalidate();

    }

    /**
     * Extracts data from the call log artifact for display in the view.
     *
     * @param artifact Artifact to extract data from.
     *
     * @return CallLogViewData Extracted data to be displayed.
     *
     * @throws TskCoreException
     */
    private CallLogViewData getCallLogViewData(BlackboardArtifact artifact) throws TskCoreException {

        if (artifact == null) {
            return null;
        }

        BlackboardAttribute directionAttr = artifact.getAttribute(new BlackboardAttribute.Type(BlackboardAttribute.ATTRIBUTE_TYPE.TSK_DIRECTION));
        BlackboardAttribute toAccountAttr = null;
        BlackboardAttribute fromAccountAttr = null;
        BlackboardAttribute localAccountAttr = null;

        CallLogViewData callLogViewData = null;

        String direction = null;
        String fromAccountIdentifier = null;
        String toAccountIdentifier = null;
        List<String> otherParties = null;

        Content dataSource = artifact.getDataSource();
        String deviceId = ((DataSource) dataSource).getDeviceId();

        if (directionAttr != null) {
            direction = directionAttr.getValueString();
            if (direction.equalsIgnoreCase("Incoming")) {
                fromAccountAttr = ObjectUtils.firstNonNull(
                        artifact.getAttribute(new BlackboardAttribute.Type(BlackboardAttribute.ATTRIBUTE_TYPE.TSK_PHONE_NUMBER_FROM)),
                        artifact.getAttribute(new BlackboardAttribute.Type(BlackboardAttribute.ATTRIBUTE_TYPE.TSK_PHONE_NUMBER)),
                        artifact.getAttribute(new BlackboardAttribute.Type(BlackboardAttribute.ATTRIBUTE_TYPE.TSK_ID))
                );

                toAccountAttr = artifact.getAttribute(new BlackboardAttribute.Type(BlackboardAttribute.ATTRIBUTE_TYPE.TSK_PHONE_NUMBER_TO));
                localAccountAttr = artifact.getAttribute(new BlackboardAttribute.Type(BlackboardAttribute.ATTRIBUTE_TYPE.TSK_PHONE_NUMBER_TO));
            } else if (direction.equalsIgnoreCase("Outgoing")) {
                toAccountAttr = ObjectUtils.firstNonNull(
                        artifact.getAttribute(new BlackboardAttribute.Type(BlackboardAttribute.ATTRIBUTE_TYPE.TSK_PHONE_NUMBER_TO)),
                        artifact.getAttribute(new BlackboardAttribute.Type(BlackboardAttribute.ATTRIBUTE_TYPE.TSK_PHONE_NUMBER)),
                        artifact.getAttribute(new BlackboardAttribute.Type(BlackboardAttribute.ATTRIBUTE_TYPE.TSK_ID))
                );

                fromAccountAttr = artifact.getAttribute(new BlackboardAttribute.Type(BlackboardAttribute.ATTRIBUTE_TYPE.TSK_PHONE_NUMBER_FROM));
                localAccountAttr = artifact.getAttribute(new BlackboardAttribute.Type(BlackboardAttribute.ATTRIBUTE_TYPE.TSK_PHONE_NUMBER_FROM));
            }
        }

        // if direction isn't known, check all the usual attributes that may have the number/address
        // in the absence of sufficent data, any number available will be displayed as a From address.
        if (fromAccountAttr == null) {
            fromAccountAttr = ObjectUtils.firstNonNull(
                    artifact.getAttribute(new BlackboardAttribute.Type(BlackboardAttribute.ATTRIBUTE_TYPE.TSK_PHONE_NUMBER_FROM)),
                    artifact.getAttribute(new BlackboardAttribute.Type(BlackboardAttribute.ATTRIBUTE_TYPE.TSK_PHONE_NUMBER_TO)),
                    artifact.getAttribute(new BlackboardAttribute.Type(BlackboardAttribute.ATTRIBUTE_TYPE.TSK_PHONE_NUMBER)),
                    artifact.getAttribute(new BlackboardAttribute.Type(BlackboardAttribute.ATTRIBUTE_TYPE.TSK_ID))
            );
        }

        // get the from account address
        if (fromAccountAttr != null) {
            String fromAccountAttrValue = fromAccountAttr.getValueString();
            if (fromAccountAttrValue.equalsIgnoreCase(deviceId) == false) {
                fromAccountIdentifier = fromAccountAttrValue;
            }
        }

        if (toAccountAttr != null) {
            // TO may be a list of comma separated values.
            String[] numbers = toAccountAttr.getValueString().split(",");
            String toAccountAttrValue = StringUtils.trim(numbers[0]);
            if (toAccountAttrValue.equalsIgnoreCase(deviceId) == false) {
                toAccountIdentifier = toAccountAttrValue;
            }

            // if more than one To address, then stick the rest of them in the 
            // "Other parties" list.
            if (numbers.length > 1) {
                otherParties = new ArrayList<>();
                for (int i = 1; i < numbers.length; i++) {
                    otherParties.add(StringUtils.trim(numbers[i]));
                }
            }
        }

        // if we have at least one address attribute
        if (null != fromAccountAttr || null != toAccountAttr) {
            callLogViewData = new CallLogViewData(fromAccountIdentifier, toAccountIdentifier);
            callLogViewData.setDirection(direction);

            callLogViewData.setOtherParties(otherParties);

            extractTimeAndDuration(artifact, callLogViewData);

            callLogViewData.setDataSourceName(dataSource.getName());

            // set local account, if it can be deduced.
            if (localAccountAttr != null) {
                String attrValue = localAccountAttr.getValueString();
                // value must be a singular address and not a deviceId to be the local account id
                if (attrValue.equalsIgnoreCase(deviceId) == false && attrValue.contains(",") == false) {
                    callLogViewData.setLocalAccountId(attrValue);
                }
            }

            callLogViewData.setOtherAttributes(extractOtherAttributes(artifact));
        }

        return callLogViewData;
    }

    /**
     * Extract the call time and duration from the artifact and saves in the
     * CallLogViewData.
     *
     * @param artifact Call log artifact.
     * @param callLogViewData CallLogViewData object to save the time & duration
     * in.
     *
     * @throws TskCoreException
     */
    private void extractTimeAndDuration(BlackboardArtifact artifact, CallLogViewData callLogViewData) throws TskCoreException {

        BlackboardAttribute startTimeAttr = artifact.getAttribute(new BlackboardAttribute.Type(BlackboardAttribute.ATTRIBUTE_TYPE.TSK_DATETIME_START));
        if (startTimeAttr == null) {
            startTimeAttr = artifact.getAttribute(new BlackboardAttribute.Type(BlackboardAttribute.ATTRIBUTE_TYPE.TSK_DATETIME));
        }
        if (startTimeAttr != null) {
            long startTime = startTimeAttr.getValueLong();
            callLogViewData.setDateTimeStr(startTimeAttr.getDisplayString());

            BlackboardAttribute endTimeAttr = artifact.getAttribute(new BlackboardAttribute.Type(BlackboardAttribute.ATTRIBUTE_TYPE.TSK_DATETIME_END));
            if (endTimeAttr != null) {
                long endTime = endTimeAttr.getValueLong();
                if (endTime > 0 && (endTime - startTime) > 0) {
                    callLogViewData.setDuration(String.format("%d seconds", (endTime - startTime)));
                }
            }
        }
    }

    /**
     * Returns the attributes from the given artifact that are not already
     * displayed by the artifact viewer.
     *
     * @param artifact Call log artifact.
     *
     * @return Attribute names/values.
     *
     * @throws TskCoreException
     */
    private Map<String, String> extractOtherAttributes(BlackboardArtifact artifact) throws TskCoreException {
        List<BlackboardAttribute> attributes = artifact.getAttributes();
        Map<String, String> otherAttributes = new HashMap<>();

        for (BlackboardAttribute attr : attributes) {
            if (HANDLED_ATTRIBUTE_TYPES.contains(attr.getAttributeType().getTypeID()) == false) {
                otherAttributes.put(attr.getAttributeType().getDisplayName(), attr.getDisplayString());
            }
        }

        return otherAttributes;
    }

    /**
     * Update the viewer with the call log data.
     *
     * @param callLogViewData Call log data to update the view with.
     */
    @NbBundle.Messages({
        "CallLogArtifactViewer_heading_parties=Parties",
        "CallLogArtifactViewer_value_unknown=Unknown",
        "CallLogArtifactViewer_label_from=From",
        "CallLogArtifactViewer_label_to=To"
    })
    private void updateView(CallLogViewData callLogViewData) {

        CommunicationArtifactViewerHelper.addHeader(this, m_gridBagLayout, this.m_constraints, Bundle.CallLogArtifactViewer_heading_parties());

        // Display From address
        CommunicationArtifactViewerHelper.addKey(this, m_gridBagLayout, this.m_constraints, Bundle.CallLogArtifactViewer_label_from());

        if (callLogViewData.getFromAccount() != null) {
            // check if this is local account
            String accountDisplayString = getAccountDisplayString(callLogViewData.getFromAccount(), callLogViewData);
            CommunicationArtifactViewerHelper.addValue(this, m_gridBagLayout, this.m_constraints, accountDisplayString);

            // show persona
            Optional<PersonaSearchAndDisplayTask> task = CommunicationArtifactViewerHelper.addPersonaRow(this, m_gridBagLayout, this.m_constraints, callLogViewData.getFromAccount());
            if (task.isPresent()) {
                personaSearchtasks.add(task.get());
            }
        } else {
            CommunicationArtifactViewerHelper.addValue(this, m_gridBagLayout, this.m_constraints, Bundle.CallLogArtifactViewer_value_unknown());
        }

        // Display To:
        CommunicationArtifactViewerHelper.addKey(this, m_gridBagLayout, this.m_constraints, Bundle.CallLogArtifactViewer_label_to());
        if (callLogViewData.getToAccount() != null) {
            String accountDisplayString = getAccountDisplayString(callLogViewData.getToAccount(), callLogViewData);
            CommunicationArtifactViewerHelper.addValue(this, m_gridBagLayout, this.m_constraints, accountDisplayString);

            Optional<PersonaSearchAndDisplayTask> task = CommunicationArtifactViewerHelper.addPersonaRow(this, m_gridBagLayout, this.m_constraints, callLogViewData.getToAccount());
            if (task.isPresent()) {
                personaSearchtasks.add(task.get());
            }
        } else {
            CommunicationArtifactViewerHelper.addValue(this, m_gridBagLayout, this.m_constraints, Bundle.CallLogArtifactViewer_value_unknown());
        }

        // Display other parties
        for (String otherParty : callLogViewData.getOtherParties()) {
            CommunicationArtifactViewerHelper.addKey(this, m_gridBagLayout, this.m_constraints, Bundle.CallLogArtifactViewer_label_to());
            CommunicationArtifactViewerHelper.addValue(this, m_gridBagLayout, this.m_constraints, otherParty);

            Optional<PersonaSearchAndDisplayTask> task = CommunicationArtifactViewerHelper.addPersonaRow(this, m_gridBagLayout, this.m_constraints, otherParty);
            if (task.isPresent()) {
                personaSearchtasks.add(task.get());
            }
        }

        updateMetadataView(callLogViewData);
        updateSourceView(callLogViewData);

        CommunicationArtifactViewerHelper.addPageEndGlue(this, m_gridBagLayout, this.m_constraints);

        this.setLayout(m_gridBagLayout);
        this.revalidate();
        this.repaint();
    }

    /**
     * Update the call log meta data section.
     *
     * @param callLogViewData Call log data.
     */
    @NbBundle.Messages({
        "CallLogArtifactViewer_heading_metadata=Metadata",
        "CallLogArtifactViewer_label_direction=Direction",
        "CallLogArtifactViewer_label_date=Date",
        "CallLogArtifactViewer_label_duration=Duration"
    })
    private void updateMetadataView(CallLogViewData callLogViewData) {

        CommunicationArtifactViewerHelper.addHeader(this, m_gridBagLayout, this.m_constraints, Bundle.CallLogArtifactViewer_heading_metadata());

        CommunicationArtifactViewerHelper.addKey(this, m_gridBagLayout, this.m_constraints, Bundle.CallLogArtifactViewer_label_direction());
        if (callLogViewData.getDirection() != null) {
            CommunicationArtifactViewerHelper.addValue(this, m_gridBagLayout, this.m_constraints, callLogViewData.getDirection());
        } else {
            CommunicationArtifactViewerHelper.addValue(this, m_gridBagLayout, this.m_constraints, Bundle.CallLogArtifactViewer_value_unknown());
<<<<<<< HEAD
        }

        if (callLogViewData.getDateTimeStr() != null) {
            CommunicationArtifactViewerHelper.addKey(this, m_gridBagLayout, this.m_constraints, Bundle.CallLogArtifactViewer_label_date());
            CommunicationArtifactViewerHelper.addValue(this, m_gridBagLayout, this.m_constraints, callLogViewData.getDateTimeStr());
        }

        if (callLogViewData.getDuration() != null) {
            CommunicationArtifactViewerHelper.addKey(this, m_gridBagLayout, this.m_constraints, Bundle.CallLogArtifactViewer_label_duration());
            CommunicationArtifactViewerHelper.addValue(this, m_gridBagLayout, this.m_constraints, callLogViewData.getDuration());
        }

=======
        }

        if (callLogViewData.getDateTimeStr() != null) {
            CommunicationArtifactViewerHelper.addKey(this, m_gridBagLayout, this.m_constraints, Bundle.CallLogArtifactViewer_label_date());
            CommunicationArtifactViewerHelper.addValue(this, m_gridBagLayout, this.m_constraints, callLogViewData.getDateTimeStr());
        }

        if (callLogViewData.getDuration() != null) {
            CommunicationArtifactViewerHelper.addKey(this, m_gridBagLayout, this.m_constraints, Bundle.CallLogArtifactViewer_label_duration());
            CommunicationArtifactViewerHelper.addValue(this, m_gridBagLayout, this.m_constraints, callLogViewData.getDuration());
        }

>>>>>>> 6c39a709
    }

    /**
     * Update the call log source section.
     *
     * @param callLogViewData
     */
    @NbBundle.Messages({
        "CallLogArtifactViewer_heading_Source=Source",
        "CallLogArtifactViewer_label_datasource=Data Source",})
    private void updateSourceView(CallLogViewData callLogViewData) {
        CommunicationArtifactViewerHelper.addHeader(this, m_gridBagLayout, this.m_constraints, Bundle.CallLogArtifactViewer_heading_Source());
        CommunicationArtifactViewerHelper.addKey(this, m_gridBagLayout, this.m_constraints, Bundle.CallLogArtifactViewer_label_datasource());
        CommunicationArtifactViewerHelper.addValue(this, m_gridBagLayout, this.m_constraints, callLogViewData.getDataSourceName());
    }
<<<<<<< HEAD

    /**
     * Returns display string for a account. Checks if the given account is the
     * local account, if it is known. If it is, it appends a "(Local)" suffix to
     * account display string.
     *
     * @param accountIdentifier Account identifier to check.
     * @param callLogViewDataNew Call log data which may have the lock account.
     *
     * @return Account string to display.
     */
     @NbBundle.Messages({
        "CallLogArtifactViewer_suffix_local=(Local)",
        })
    private String getAccountDisplayString(String accountIdentifier, CallLogViewData callLogViewDataNew) {
        String accountDisplayValue = accountIdentifier;
        if (callLogViewDataNew.getLocalAccountId() != null && callLogViewDataNew.getLocalAccountId().equalsIgnoreCase(accountIdentifier)) {
            accountDisplayValue += " " + Bundle.CallLogArtifactViewer_suffix_local() ;
        }
        return accountDisplayValue;
    }

    @Override
    public Component getComponent() {
        return new JScrollPane(this, JScrollPane.VERTICAL_SCROLLBAR_AS_NEEDED, JScrollPane.HORIZONTAL_SCROLLBAR_NEVER);
    }

    @Override
=======

    /**
     * Returns display string for a account. Checks if the given account is the
     * local account, if it is known. If it is, it appends a "(Local)" suffix to
     * account display string.
     *
     * @param accountIdentifier Account identifier to check.
     * @param callLogViewDataNew Call log data which may have the lock account.
     *
     * @return Account string to display.
     */
    @NbBundle.Messages({
        "CallLogArtifactViewer_suffix_local=(Local)",})
    private String getAccountDisplayString(String accountIdentifier, CallLogViewData callLogViewDataNew) {
        String accountDisplayValue = accountIdentifier;
        if (callLogViewDataNew.getLocalAccountId() != null && callLogViewDataNew.getLocalAccountId().equalsIgnoreCase(accountIdentifier)) {
            accountDisplayValue += " " + Bundle.CallLogArtifactViewer_suffix_local();
        }
        return accountDisplayValue;
    }

    @Override
    public Component getComponent() {
        return new JScrollPane(this, JScrollPane.VERTICAL_SCROLLBAR_AS_NEEDED, JScrollPane.HORIZONTAL_SCROLLBAR_NEVER);
    }

    @Override
>>>>>>> 6c39a709
    public boolean isSupported(BlackboardArtifact artifact) {
        return artifact.getArtifactTypeID() == BlackboardArtifact.ARTIFACT_TYPE.TSK_CALLLOG.getTypeID();
    }

    /**
     * Resets all artifact specific state.
     */
    private void resetComponent() {

        // cancel any outstanding persona searching threads.
        personaSearchtasks.forEach(task -> task.cancel(Boolean.TRUE));
        personaSearchtasks.clear();

        // clear the panel 
        this.removeAll();
        this.setLayout(null);

        m_gridBagLayout = new GridBagLayout();
        m_constraints = new GridBagConstraints();

        m_constraints.anchor = GridBagConstraints.FIRST_LINE_START;
        m_constraints.gridy = 0;
        m_constraints.gridx = 0;
        m_constraints.weighty = 0.05;
        m_constraints.weightx = 0.05;
        m_constraints.insets = new java.awt.Insets(0, 0, 0, 0);
        m_constraints.fill = GridBagConstraints.NONE;

    }


    // Variables declaration - do not modify//GEN-BEGIN:variables
    // End of variables declaration//GEN-END:variables
}<|MERGE_RESOLUTION|>--- conflicted
+++ resolved
@@ -70,11 +70,7 @@
     private final List<PersonaSearchAndDisplayTask> personaSearchtasks = new ArrayList<>();
 
     /**
-<<<<<<< HEAD
-     * Creates new form CallLogArtifactViewerNew
-=======
      * Creates new form CallLogArtifactViewer.
->>>>>>> 6c39a709
      */
     public CallLogArtifactViewer() {
         initComponents();
@@ -368,7 +364,6 @@
             CommunicationArtifactViewerHelper.addValue(this, m_gridBagLayout, this.m_constraints, callLogViewData.getDirection());
         } else {
             CommunicationArtifactViewerHelper.addValue(this, m_gridBagLayout, this.m_constraints, Bundle.CallLogArtifactViewer_value_unknown());
-<<<<<<< HEAD
         }
 
         if (callLogViewData.getDateTimeStr() != null) {
@@ -381,20 +376,6 @@
             CommunicationArtifactViewerHelper.addValue(this, m_gridBagLayout, this.m_constraints, callLogViewData.getDuration());
         }
 
-=======
-        }
-
-        if (callLogViewData.getDateTimeStr() != null) {
-            CommunicationArtifactViewerHelper.addKey(this, m_gridBagLayout, this.m_constraints, Bundle.CallLogArtifactViewer_label_date());
-            CommunicationArtifactViewerHelper.addValue(this, m_gridBagLayout, this.m_constraints, callLogViewData.getDateTimeStr());
-        }
-
-        if (callLogViewData.getDuration() != null) {
-            CommunicationArtifactViewerHelper.addKey(this, m_gridBagLayout, this.m_constraints, Bundle.CallLogArtifactViewer_label_duration());
-            CommunicationArtifactViewerHelper.addValue(this, m_gridBagLayout, this.m_constraints, callLogViewData.getDuration());
-        }
-
->>>>>>> 6c39a709
     }
 
     /**
@@ -410,36 +391,6 @@
         CommunicationArtifactViewerHelper.addKey(this, m_gridBagLayout, this.m_constraints, Bundle.CallLogArtifactViewer_label_datasource());
         CommunicationArtifactViewerHelper.addValue(this, m_gridBagLayout, this.m_constraints, callLogViewData.getDataSourceName());
     }
-<<<<<<< HEAD
-
-    /**
-     * Returns display string for a account. Checks if the given account is the
-     * local account, if it is known. If it is, it appends a "(Local)" suffix to
-     * account display string.
-     *
-     * @param accountIdentifier Account identifier to check.
-     * @param callLogViewDataNew Call log data which may have the lock account.
-     *
-     * @return Account string to display.
-     */
-     @NbBundle.Messages({
-        "CallLogArtifactViewer_suffix_local=(Local)",
-        })
-    private String getAccountDisplayString(String accountIdentifier, CallLogViewData callLogViewDataNew) {
-        String accountDisplayValue = accountIdentifier;
-        if (callLogViewDataNew.getLocalAccountId() != null && callLogViewDataNew.getLocalAccountId().equalsIgnoreCase(accountIdentifier)) {
-            accountDisplayValue += " " + Bundle.CallLogArtifactViewer_suffix_local() ;
-        }
-        return accountDisplayValue;
-    }
-
-    @Override
-    public Component getComponent() {
-        return new JScrollPane(this, JScrollPane.VERTICAL_SCROLLBAR_AS_NEEDED, JScrollPane.HORIZONTAL_SCROLLBAR_NEVER);
-    }
-
-    @Override
-=======
 
     /**
      * Returns display string for a account. Checks if the given account is the
@@ -467,7 +418,6 @@
     }
 
     @Override
->>>>>>> 6c39a709
     public boolean isSupported(BlackboardArtifact artifact) {
         return artifact.getArtifactTypeID() == BlackboardArtifact.ARTIFACT_TYPE.TSK_CALLLOG.getTypeID();
     }
