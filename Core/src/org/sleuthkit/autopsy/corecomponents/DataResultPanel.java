/*
 * Autopsy Forensic Browser
 *
 * Copyright 2013 Basis Technology Corp.
 * Contact: carrier <at> sleuthkit <dot> org
 *
 * Licensed under the Apache License, Version 2.0 (the "License");
 * you may not use this file except in compliance with the License.
 * You may obtain a copy of the License at
 *
 *     http://www.apache.org/licenses/LICENSE-2.0
 *
 * Unless required by applicable law or agreed to in writing, software
 * distributed under the License is distributed on an "AS IS" BASIS,
 * WITHOUT WARRANTIES OR CONDITIONS OF ANY KIND, either express or implied.
 * See the License for the specific language governing permissions and
 * limitations under the License.
 */
package org.sleuthkit.autopsy.corecomponents;

import java.awt.Cursor;
import java.beans.PropertyChangeEvent;
import java.beans.PropertyChangeListener;
import java.beans.PropertyChangeSupport;
import java.util.ArrayList;
import java.util.List;
import java.util.logging.Level;
import javax.swing.JTabbedPane;
import javax.swing.event.ChangeEvent;
import javax.swing.event.ChangeListener;
import org.openide.explorer.ExplorerManager;
import org.openide.nodes.Node;
import org.openide.nodes.NodeEvent;
import org.openide.nodes.NodeListener;
import org.openide.nodes.NodeMemberEvent;
import org.openide.nodes.NodeReorderEvent;
import org.openide.util.Lookup;
import org.sleuthkit.autopsy.casemodule.Case;
import org.sleuthkit.autopsy.corecomponentinterfaces.DataContent;
import org.sleuthkit.autopsy.corecomponentinterfaces.DataResult;
import org.sleuthkit.autopsy.corecomponentinterfaces.DataResultViewer;
import org.sleuthkit.autopsy.coreutils.Logger;

/**
 * Data result panel component with its viewer tabs.
 *
 * The component is a generic JPanel and it can be reused in other swing
 * components or in a TopComponent.
 * 
 * Use the static factory methods to instantiate and customize the component.
 * One option is to link a custom data content viewer to link to this viewer.
 * 
 */
public class DataResultPanel extends javax.swing.JPanel implements DataResult, ChangeListener {

    private ExplorerManager explorerManager;
    private Node rootNode;
    private PropertyChangeSupport pcs;
    
    // Different DataResultsViewers
    private final List<UpdateWrapper> viewers = new ArrayList<>();
    //custom content viewer to send selections to, or null if the main one
    private DataContent customContentViewer;
    private boolean isMain;
    private String title;
    private final DummyNodeListener dummyNodeListener = new DummyNodeListener();
    
    private static final Logger logger = Logger.getLogger(DataResultPanel.class.getName() );
    private boolean listeningToTabbedPane = false;    

    /**
     * Creates new DataResultPanel
     * Default constructor, needed mostly  for the palette/UI builder
     * Use overrides or factory methods for more customization.
     */
    private DataResultPanel() {
        this.isMain = true;
        pcs = new PropertyChangeSupport(this);
        initComponents();
        
        setName(title);

        this.title = "";
    }

    /**
     * Creates data result panel
     * 
     * @param isMain whether it is the main panel associated with the main window, 
     * clients will almost always use false
     * @param title title string to be displayed
     */
    DataResultPanel(boolean isMain, String title) {
        this();
        
        setName(title);

        this.isMain = isMain;
        this.title = title;
    }

    /**
     * Create a new, custom data result panel, in addition to the application
     * main one and links with a custom data content panel.
     *
     * @param name unique name of the data result window, also used as title
     * @param customContentViewer custom content viewer to send selection events
     * to
     */
    DataResultPanel(String title, DataContent customContentViewer) {
        this(false, title);
        
        setName(title);

        //custom content viewer tc to setup for every result viewer
        this.customContentViewer = customContentViewer; 
    }
    
    /**
     * Factory method to create, customize and open a new custom data result panel.
     *
     * @param title Title of the result panel
     * @param pathText Descriptive text about the source of the nodes displayed
     * @param givenNode The new root node
     * @param totalMatches Cardinality of root node's children
     * @return a new DataResultPanel instance representing a custom data result viewer
     */
    public static DataResultPanel createInstance(String title, String pathText, Node givenNode, int totalMatches) {
        DataResultPanel newDataResult = new DataResultPanel(false, title);

        createInstanceCommon(pathText, givenNode, totalMatches, newDataResult);
        newDataResult.open();
        return newDataResult;
    }

    /**
     * Factory method to create, customize and open a new custom data result panel.
     *
     * @param title Title of the component window
     * @param pathText Descriptive text about the source of the nodes displayed
     * @param givenNode The new root node
     * @param totalMatches Cardinality of root node's children
     * @param dataContent a handle to data content to send selection events to
     * @return a new DataResultPanel instance representing a custom data result viewer
     */
    public static DataResultPanel createInstance(String title, String pathText, Node givenNode, int totalMatches, DataContent dataContent) {
        DataResultPanel newDataResult = new DataResultPanel(title, dataContent);

        createInstanceCommon(pathText, givenNode, totalMatches, newDataResult);
        newDataResult.open();
        return newDataResult;
    }

    /**
     * Common code for factory helper methods
     * @param pathText
     * @param givenNode
     * @param totalMatches
     * @param newDataResult 
     */
    private static void createInstanceCommon(String pathText, Node givenNode, int totalMatches, DataResultPanel newDataResult) {
        newDataResult.numberMatchLabel.setText(Integer.toString(totalMatches));

        // set the tree table view
        newDataResult.setNode(givenNode);
        newDataResult.setPath(pathText);
    }

    /**
     * Sets content viewer to the custom one.
     * Needs to be done before the first call to open()
     * @param customContentViewer 
     */
    public void setContentViewer(DataContent customContentViewer) {
        this.customContentViewer = customContentViewer;
    }
    
    /**
     * Initializes the panel internals and activates it.
     * Call it within your top component when it is opened.
     * Do not use if used one of the factory methods to create and open the component.
     */
    public void open() {
        if (null == explorerManager) {
            // Get an ExplorerManager to pass to the child DataResultViewers. If the application
            // components are put together as expected, this will be an ExplorerManager owned
            // by an ancestor TopComponent. The TopComponent will have put this ExplorerManager
            // in a Lookup that is set as the action global context when the TopComponent has 
            // focus. This makes Node selections available to Actions without coupling the
            // actions to a particular Component. Note that getting the ExplorerManager in the
            // constructor would be too soon, since the object has no ancestor TopComponent at
            // that point.
            explorerManager = ExplorerManager.find(this);

            // A DataResultPanel listens for Node selections in its DataResultViewers so it 
            // can push the selections both to its child DataResultViewers and to a DataContent object. 
            // The default DataContent object is a DataContentTopComponent in the data content mode (area),
            // and is the parent of a DataContentPanel that hosts a set of DataContentViewers. 
            explorerManager.addPropertyChangeListener(new ExplorerManagerNodeSelectionListener());
        }
        
        // Add all the DataContentViewer to the tabbed pannel.
        // (Only when the it's opened at the first time: tabCount = 0)
        int totalTabs = this.dataResultTabbedPanel.getTabCount();
        if (totalTabs == 0) {
            // @@@ Restore the implementation of DataResultViewerTable and DataResultViewerThumbnail
            // as DataResultViewer service providers when DataResultViewers are updated
            // to better handle the ExplorerManager sharing implemented to support actions that operate on 
            // multiple selected nodes.
            addDataResultViewer(new DataResultViewerTable(this.explorerManager));            
            addDataResultViewer(new DataResultViewerThumbnail(this.explorerManager));
                                    
            // Find all DataResultViewer service providers and add them to the tabbed pane.
            for (DataResultViewer factory : Lookup.getDefault().lookupAll(DataResultViewer.class)) {
                // @@@ Revist this isMain condition, it may be obsolete. If not, 
                // document the intent of DataResultViewer.createInstance() in the
                // DataResultViewer interface defintion.
                DataResultViewer drv;
                if (isMain) {
                    //for main window, use the instance in the lookup
                    drv = factory; 
                }
                else {
                    //create a new instance of the viewer for non-main window
                    drv = factory.createInstance();
                }
                addDataResultViewer(drv);
            }
        }

        if (isMain) {
            // if no node selected on DataExplorer, clear the field
            if (rootNode == null) {
                setNode(rootNode);
            }
        }

        this.setVisible(true);
    }
        
    private class ExplorerManagerNodeSelectionListener implements PropertyChangeListener {
        @Override
        public void propertyChange(PropertyChangeEvent evt) {
            if (!Case.isCaseOpen()) {
                // Handle the in-between condition when case is being closed
                // and legacy selection events are pumped.
                return;
            }

            if (evt.getPropertyName().equals(ExplorerManager.PROP_SELECTED_NODES)) {
                setCursor(Cursor.getPredefinedCursor(Cursor.WAIT_CURSOR));

                // If a custom DataContent object has not been specified, get the default instance.
                DataContent contentViewer = customContentViewer;
                if (null == contentViewer) {
                    contentViewer = Lookup.getDefault().lookup(DataContent.class);
                }

                try {
                    Node[] selectedNodes = explorerManager.getSelectedNodes();
                    for (UpdateWrapper drv : viewers) {
                        drv.setSelectedNodes(selectedNodes);
                    }                                

                    // Passing null signals that either multiple nodes are selected, or no nodes are selected. 
                    // This is important to the DataContent object, since the content mode (area) of the app is designed 
                    // to show only the content underlying a single Node.                                
                    if (selectedNodes.length == 1) {
                        contentViewer.setNode(selectedNodes[0]);
                    } 
                    else {                                    
                        contentViewer.setNode(null);
                    }
                } 
                finally {
                    setCursor(null);
                }
            }
        }
    }
    
    private void addDataResultViewer(DataResultViewer dataResultViewer) {
        UpdateWrapper viewerWrapper = new UpdateWrapper(dataResultViewer);
        if (null != this.customContentViewer) {
            viewerWrapper.setContentViewer(this.customContentViewer);
        }
        this.viewers.add(viewerWrapper);
        this.dataResultTabbedPanel.addTab(dataResultViewer.getTitle(), dataResultViewer.getComponent());        
    }
    
    /**
     * Tears down the component.
     * Use within your outer container (such as a top component) when it goes away to tear
     * down this component and detach its listeners.
     */
    void close() {
        // try to remove any references to this class
        PropertyChangeListener[] pcl = pcs.getPropertyChangeListeners();
        for (int i = 0; i < pcl.length; i++) {
            pcs.removePropertyChangeListener(pcl[i]);
        }

        // clear all set nodes
        for (UpdateWrapper drv : this.viewers) {
            drv.setNode(null);
        }

        if (!this.isMain) {
            for (UpdateWrapper drv : this.viewers) {
                drv.clearComponent();
            }
            this.directoryTablePath.removeAll();
            this.directoryTablePath = null;
            this.numberMatchLabel.removeAll();
            this.numberMatchLabel = null;
            this.matchLabel.removeAll();
            this.matchLabel = null;
            this.setLayout(null);
            this.pcs = null;
            this.removeAll();
            this.setVisible(false);
        }
    }

    @Override
    public synchronized void addPropertyChangeListener(PropertyChangeListener listener) {
        if (pcs == null) {
            logger.log(Level.WARNING, "Could not add listener to DataResultPanel, "
                    + "listener support not fully initialized yet, listener: " + listener.toString() );
        }
        else {
            this.pcs.addPropertyChangeListener(listener);
        }
    }

    @Override
    public synchronized void removePropertyChangeListener(PropertyChangeListener listener) {
        this.pcs.removePropertyChangeListener(listener);
    }

    @Override
    public String getPreferredID() {
        return getName();
    }

    @Override
    public void setNode(Node selectedNode) {
<<<<<<< HEAD
        // Deferring becoming a listener to the tabbed pane until this point
        // eliminates handling a superfluous stateChanged event during construction.
        if (listeningToTabbedPane == false) {
            dataResultTabbedPanel.addChangeListener(this);        
            listeningToTabbedPane = true;
        }
                
=======
        if (this.rootNode != null) {
            this.rootNode.removeNodeListener(dummyNodeListener);
        }
>>>>>>> 393f9180
        this.rootNode = selectedNode;
        if (this.rootNode != null) {
            this.rootNode.addNodeListener(dummyNodeListener);
        }
        
        setupTabs(selectedNode);
        
        if (selectedNode != null) {
            int childrenCount = selectedNode.getChildren().getNodesCount();
            this.numberMatchLabel.setText(Integer.toString(childrenCount));
        }
        this.numberMatchLabel.setVisible(true);
        

        resetTabs(selectedNode);
        
        // set the display on the current active tab
        int currentActiveTab = this.dataResultTabbedPanel.getSelectedIndex();
        if (currentActiveTab != -1) {
            UpdateWrapper drv = viewers.get(currentActiveTab);
            drv.setNode(selectedNode);
        }
    }
    
    private void setupTabs(Node selectedNode) {
        //update/disable tabs based on if supported for this node
        int drvC = 0;
        for (UpdateWrapper drv : viewers) {

            if (drv.isSupported(selectedNode)) {
                dataResultTabbedPanel.setEnabledAt(drvC, true);
            } else {
                dataResultTabbedPanel.setEnabledAt(drvC, false);
            }
            ++drvC;
        }

        // if the current tab is no longer enabled, then find one that is
        boolean hasViewerEnabled = true;
        int currentActiveTab = this.dataResultTabbedPanel.getSelectedIndex();
        if ((currentActiveTab == -1) || (dataResultTabbedPanel.isEnabledAt(currentActiveTab) == false)) {
            hasViewerEnabled = false;
            for (int i = 0; i < dataResultTabbedPanel.getTabCount(); i++) {
                if (dataResultTabbedPanel.isEnabledAt(i)) {
                    currentActiveTab = i;
                    hasViewerEnabled = true;
                    break;
                }
            }
            
            if (hasViewerEnabled) {
                dataResultTabbedPanel.setSelectedIndex(currentActiveTab);
            }
        }
        
        if (hasViewerEnabled) {
            viewers.get(currentActiveTab).setNode(selectedNode);
        }
    }

    @Override
    public void setTitle(String title) {
        setName(title);
        
    }

    @Override
    public void setPath(String pathText) {
        this.directoryTablePath.setText(pathText);
    }

    @Override
    public boolean isMain() {
        return this.isMain;
    }

    @Override
    public List<DataResultViewer> getViewers() {
        List<DataResultViewer> ret = new ArrayList<DataResultViewer>();
        for (UpdateWrapper w : viewers) {
            ret.add(w.getViewer());
        }
        
        return ret;
    }
    
    public boolean canClose() {
        return (!this.isMain) || !Case.existsCurrentCase() || Case.getCurrentCase().getRootObjectsCount() == 0; // only allow this window to be closed when there's no case opened or no image in this case
    }

    @Override
    public void stateChanged(ChangeEvent e) {
        JTabbedPane pane = (JTabbedPane) e.getSource();

        // Get and set current selected tab
        int currentTab = pane.getSelectedIndex();
        if (currentTab != -1) {
            UpdateWrapper drv = this.viewers.get(currentTab);
            // @@@ Restore commented out isOutDated() check after DataResultViewers are updated
            // to better handle the ExplorerManager sharing implemented to support actions that operate on 
            // multiple selected nodes.
            //if (drv.isOutdated()) {
                // change the cursor to "waiting cursor" for this operation
                this.setCursor(Cursor.getPredefinedCursor(Cursor.WAIT_CURSOR));
                try {
                    drv.setNode(rootNode);
                } finally {
                    this.setCursor(null);
                }
            //}
        }
    }

    /**
     * why does this take a Node as parameter and then ignore it?
     * 
     * 
     * 
     * Resets the tabs based on the selected Node. If the selected node is null
     * or not supported, disable that tab as well.
     *
     * @param selectedNode the selected content Node
     */
    public void resetTabs(Node selectedNode) {

        for (UpdateWrapper drv : this.viewers) {
            drv.resetComponent();
        }
    }

    public void setSelectedNodes(Node[] selected) {
        for (UpdateWrapper drv : this.viewers) {
            drv.setSelectedNodes(selected);
        }
    }

    public Node getRootNode() {
        return this.rootNode;
    }

    /**
     * This method is called from within the constructor to initialize the form.
     * WARNING: Do NOT modify this code. The content of this method is always
     * regenerated by the Form Editor.
     */
    @SuppressWarnings("unchecked")
    // <editor-fold defaultstate="collapsed" desc="Generated Code">//GEN-BEGIN:initComponents
    private void initComponents() {

        directoryTablePath = new javax.swing.JLabel();
        numberMatchLabel = new javax.swing.JLabel();
        matchLabel = new javax.swing.JLabel();
        dataResultTabbedPanel = new javax.swing.JTabbedPane();

        setMinimumSize(new java.awt.Dimension(5, 5));
        setPreferredSize(new java.awt.Dimension(5, 5));

        org.openide.awt.Mnemonics.setLocalizedText(directoryTablePath, org.openide.util.NbBundle.getMessage(DataResultPanel.class, "DataResultPanel.directoryTablePath.text")); // NOI18N

        org.openide.awt.Mnemonics.setLocalizedText(numberMatchLabel, org.openide.util.NbBundle.getMessage(DataResultPanel.class, "DataResultPanel.numberMatchLabel.text")); // NOI18N

        org.openide.awt.Mnemonics.setLocalizedText(matchLabel, org.openide.util.NbBundle.getMessage(DataResultPanel.class, "DataResultPanel.matchLabel.text")); // NOI18N

        javax.swing.GroupLayout layout = new javax.swing.GroupLayout(this);
        this.setLayout(layout);
        layout.setHorizontalGroup(
            layout.createParallelGroup(javax.swing.GroupLayout.Alignment.LEADING)
            .addGroup(layout.createSequentialGroup()
                .addComponent(directoryTablePath)
                .addPreferredGap(javax.swing.LayoutStyle.ComponentPlacement.RELATED, 518, Short.MAX_VALUE)
                .addComponent(numberMatchLabel)
                .addPreferredGap(javax.swing.LayoutStyle.ComponentPlacement.RELATED)
                .addComponent(matchLabel))
            .addComponent(dataResultTabbedPanel)
        );
        layout.setVerticalGroup(
            layout.createParallelGroup(javax.swing.GroupLayout.Alignment.LEADING)
            .addGroup(layout.createSequentialGroup()
                .addGroup(layout.createParallelGroup(javax.swing.GroupLayout.Alignment.LEADING)
                    .addGroup(layout.createParallelGroup(javax.swing.GroupLayout.Alignment.BASELINE)
                        .addComponent(numberMatchLabel)
                        .addComponent(matchLabel))
                    .addComponent(directoryTablePath))
                .addGap(0, 0, 0)
                .addComponent(dataResultTabbedPanel, javax.swing.GroupLayout.DEFAULT_SIZE, 340, Short.MAX_VALUE))
        );
    }// </editor-fold>//GEN-END:initComponents
    // Variables declaration - do not modify//GEN-BEGIN:variables
    private javax.swing.JTabbedPane dataResultTabbedPanel;
    private javax.swing.JLabel directoryTablePath;
    private javax.swing.JLabel matchLabel;
    private javax.swing.JLabel numberMatchLabel;
    // End of variables declaration//GEN-END:variables

    private static class UpdateWrapper {

        private DataResultViewer wrapped;
        private boolean outdated;

        UpdateWrapper(DataResultViewer wrapped) {
            this.wrapped = wrapped;
            this.outdated = true;
        }
        
        DataResultViewer getViewer() {
            return wrapped;
        }

        void setNode(Node selectedNode) {
            this.wrapped.setNode(selectedNode);
            this.outdated = false;
        }

        void resetComponent() {
            this.wrapped.resetComponent();
            this.outdated = true;
        }

        void clearComponent() {
            this.wrapped.clearComponent();
            this.outdated = true;
        }

        boolean isOutdated() {
            return this.outdated;
        }

        void setSelectedNodes(Node[] selected) {
            this.wrapped.setSelectedNodes(selected);
        }

        boolean isSupported(Node selectedNode) {
            return this.wrapped.isSupported(selectedNode);
        }

        void setContentViewer(DataContent contentViewer) {
            this.wrapped.setContentViewer(contentViewer);
        }
    }

    /**
     * Set number of matches to be displayed in the top right
     * @param numMatches
     */
    public void setNumMatches(int numMatches) {
        this.numberMatchLabel.setText(Integer.toString(numMatches));
    }
    
    private class DummyNodeListener implements NodeListener {
        
        @Override
        public void childrenAdded(NodeMemberEvent nme) {
            setupTabs(nme.getNode());
        }

        @Override
        public void childrenRemoved(NodeMemberEvent nme) {
        }

        @Override
        public void childrenReordered(NodeReorderEvent nre) {
        }

        @Override
        public void nodeDestroyed(NodeEvent ne) {
        }

        @Override
        public void propertyChange(PropertyChangeEvent evt) {
        }
    }
}<|MERGE_RESOLUTION|>--- conflicted
+++ resolved
@@ -345,7 +345,6 @@
 
     @Override
     public void setNode(Node selectedNode) {
-<<<<<<< HEAD
         // Deferring becoming a listener to the tabbed pane until this point
         // eliminates handling a superfluous stateChanged event during construction.
         if (listeningToTabbedPane == false) {
@@ -353,11 +352,9 @@
             listeningToTabbedPane = true;
         }
                 
-=======
         if (this.rootNode != null) {
             this.rootNode.removeNodeListener(dummyNodeListener);
         }
->>>>>>> 393f9180
         this.rootNode = selectedNode;
         if (this.rootNode != null) {
             this.rootNode.addNodeListener(dummyNodeListener);
