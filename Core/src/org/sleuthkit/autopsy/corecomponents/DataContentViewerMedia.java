--- conflicted
+++ resolved
@@ -214,41 +214,8 @@
      * @return True if an image file that can be displayed
      */
     private boolean isImageSupported(AbstractFile file) {
-<<<<<<< HEAD
-        String extension = file.getNameExtension();
-
-        // blackboard
-        try {
-            String mimeType = new FileTypeDetector().detect(file);
-            if (nonNull(mimeType) && imageMimes.contains(mimeType)) {
-                return true;
-            }
-        } catch (FileTypeDetector.FileTypeDetectorInitException | TskCoreException ex) {
-            logger.log(Level.WARNING, "Failed to look up mimetype for " + file.getName() + " using FileTypeDetector.  Fallingback on AbstractFile.isMimeType", ex);
-            if (!imageMimes.isEmpty()) {
-                MimeMatchEnum mimeMatch = file.isMimeType(imageMimes);
-                if (mimeMatch == MimeMatchEnum.TRUE) {
-                    return true;
-                } else if (mimeMatch == MimeMatchEnum.FALSE) {
-                    return false;
-                }
-            }
-        }
-
-        // extension
-        if (imageExtensions.contains("." + extension)) {
-            return true;
-        }
-
-        // our own signature checks for important types
-        if (ImageUtils.isJpegFileHeader(file)) {
-            return true;
-        }
-        return ImageUtils.isPngFileHeader(file);
-=======
 
         return ImageUtils.thumbnailSupported(file);
->>>>>>> 19d525e8
     }
 
     @Override
