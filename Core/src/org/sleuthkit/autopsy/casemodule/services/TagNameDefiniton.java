--- conflicted
+++ resolved
@@ -92,14 +92,10 @@
     }
 
     /**
-<<<<<<< HEAD
      * Whether or not the status that this tag implies is the Notable status
      *
      * @return true if the Notable status is implied by this tag, false
      *         otherwise.
-=======
-     *
->>>>>>> 273434f5
      */
     boolean isNotable() {
         return knownStatusDenoted == TskData.FileKnown.BAD;
@@ -176,61 +172,37 @@
      */
     static synchronized Set<TagNameDefiniton> getTagNameDefinitions() {
         Set<TagNameDefiniton> tagNames = new HashSet<>();
-        List<String> standardTags = new ArrayList<>(STANDARD_TAG_DISPLAY_NAMES);
+        List<String> standardTags = new ArrayList<>(STANDARD_TAG_DISPLAY_NAMES);  //modifiable copy of default tags list for us to keep track of which ones already exist
         String setting = ModuleSettings.getConfigSetting(TAGS_SETTINGS_NAME, TAG_NAMES_SETTING_KEY);
         if (null != setting && !setting.isEmpty()) {
-<<<<<<< HEAD
-=======
-            List<String> notableTags = null;
->>>>>>> 273434f5
             List<String> tagNameTuples = Arrays.asList(setting.split(";"));
-            List<String> badTags = new ArrayList<>();
+            List<String> notableTags = new ArrayList<>();
             String badTagsStr = ModuleSettings.getConfigSetting("CentralRepository", "db.badTags"); // NON-NLS
-            if (badTagsStr == null || badTagsStr.isEmpty()) {
-                badTags.addAll(STANDARD_NOTABLE_TAG_DISPLAY_NAMES);
-            } else {
-                badTags.addAll(Arrays.asList(badTagsStr.split(",")));
-            }
-            for (String tagNameTuple : tagNameTuples) {
-                String[] tagNameAttributes = tagNameTuple.split(",");
-<<<<<<< HEAD
-                if (tagNameAttributes.length == 3) {
-                    standardTags.remove(tagNameAttributes[0]);  //Use standard tag's saved settings instead of default settings
-                    if (badTags.contains(tagNameAttributes[0])) {
-=======
-                if (tagNameAttributes.length == 3) { //Upgrade case Tags.properties does not contain any tag definitions with knownStatus
-                    if (notableTags == null) {
-                        String badTagsStr = ModuleSettings.getConfigSetting("CentralRepository", "db.badTags"); // NON-NLS
-                        if (badTagsStr == null) { //if a badtags list could not be read from a central repository properties file use the defualt bad tags
-                            badTagsStr = STANDARD_NOTABLE_TAG_DISPLAY_NAMES;
-                        }
-                        if (badTagsStr.isEmpty()) { //if a badtags list is empty the user has saved all tags as non-notable so we will have all tags non-notable
-                            notableTags = new ArrayList<>();
-                        } else {
-                            notableTags = new ArrayList<>(Arrays.asList(badTagsStr.split(","))); //if the badtags list was present and had contents use the contents as the current notable tags list
-                        }
-                    }
-                    if (notableTags.contains(tagNameAttributes[0])) { //if the name attribute is in the notable tags list add the tag as a notable tag
->>>>>>> 273434f5
+            if (badTagsStr == null || badTagsStr.isEmpty()) {  //if there were no bad tags in the central repo properties file use the default list
+                notableTags.addAll(STANDARD_NOTABLE_TAG_DISPLAY_NAMES);
+            } else {  //otherwise use the list that was in the central repository properties file
+                notableTags.addAll(Arrays.asList(badTagsStr.split(",")));
+            }
+            for (String tagNameTuple : tagNameTuples) { //for each tag listed in the tags properties file
+                String[] tagNameAttributes = tagNameTuple.split(","); //get the attributes
+                if (tagNameAttributes.length == 3) {  //if there are only 3 attributes so Tags.properties does not contain any tag definitions with knownStatus
+                    standardTags.remove(tagNameAttributes[0]);  //remove tag from default tags we need to create still
+                    if (notableTags.contains(tagNameAttributes[0])) { //if tag should be notable mark create it as such
                         tagNames.add(new TagNameDefiniton(tagNameAttributes[0], tagNameAttributes[1], TagName.HTML_COLOR.valueOf(tagNameAttributes[2]), TskData.FileKnown.BAD));
-                    } else { //otherwise add the tag as a default knownStatus tag
+                    } else {  //otherwise create it as unknown
                         tagNames.add(new TagNameDefiniton(tagNameAttributes[0], tagNameAttributes[1], TagName.HTML_COLOR.valueOf(tagNameAttributes[2]), TskData.FileKnown.UNKNOWN)); //add the default value for that tag 
                     }
-<<<<<<< HEAD
-                } else if (tagNameAttributes.length == 4) {
-                    standardTags.remove(tagNameAttributes[0]);  //Use standard tag's saved settings instead of default settings
-=======
-                } else if (tagNameAttributes.length == 4) { //if there are 4 attributes its a current list we can use the values present
->>>>>>> 273434f5
+                } else if (tagNameAttributes.length == 4) {  //if there are 4 attributes its a current list we can use the values present
+                    standardTags.remove(tagNameAttributes[0]); //remove tag from default tags we need to create still
                     tagNames.add(new TagNameDefiniton(tagNameAttributes[0], tagNameAttributes[1], TagName.HTML_COLOR.valueOf(tagNameAttributes[2]), TskData.FileKnown.valueOf(tagNameAttributes[3])));
                 }
             }
         }
-        for (String standardTagName : standardTags) {
+        for (String standardTagName : standardTags) {  //create standard tags which should always exist which were not already created for whatever reason, such as upgrade
             if (STANDARD_NOTABLE_TAG_DISPLAY_NAMES.contains(standardTagName)) {
                 tagNames.add(new TagNameDefiniton(standardTagName, "", TagName.HTML_COLOR.NONE, TskData.FileKnown.BAD));
             } else {
-                tagNames.add(new TagNameDefiniton(standardTagName, "", TagName.HTML_COLOR.NONE, TskData.FileKnown.UNKNOWN)); //add the default value for that tag 
+                tagNames.add(new TagNameDefiniton(standardTagName, "", TagName.HTML_COLOR.NONE, TskData.FileKnown.UNKNOWN)); 
             }
         }
         return tagNames;
