--- conflicted
+++ resolved
@@ -257,11 +257,7 @@
                     .addGroup(layout.createSequentialGroup()
                         .addContainerGap()
                         .addComponent(jScrollPane1, javax.swing.GroupLayout.PREFERRED_SIZE, 568, javax.swing.GroupLayout.PREFERRED_SIZE)))
-<<<<<<< HEAD
-                .addContainerGap(22, Short.MAX_VALUE))
-=======
                 .addContainerGap(338, Short.MAX_VALUE))
->>>>>>> 06b47308
         );
         layout.setVerticalGroup(
             layout.createParallelGroup(javax.swing.GroupLayout.Alignment.LEADING)
@@ -275,11 +271,7 @@
                 .addPreferredGap(javax.swing.LayoutStyle.ComponentPlacement.RELATED)
                 .addGroup(layout.createParallelGroup(javax.swing.GroupLayout.Alignment.LEADING)
                     .addComponent(imageScrollPane, javax.swing.GroupLayout.PREFERRED_SIZE, 0, Short.MAX_VALUE)
-<<<<<<< HEAD
-                    .addComponent(driveListScrollPane, javax.swing.GroupLayout.DEFAULT_SIZE, 129, Short.MAX_VALUE))
-=======
                     .addComponent(driveListScrollPane, javax.swing.GroupLayout.DEFAULT_SIZE, 461, Short.MAX_VALUE))
->>>>>>> 06b47308
                 .addPreferredGap(javax.swing.LayoutStyle.ComponentPlacement.UNRELATED)
                 .addComponent(refreshButton)
                 .addGap(18, 18, 18)
@@ -370,7 +362,7 @@
         });
         return (fList != null && fList.length != 0);
     }
-    
+
     private void driveListSelect() {
         String selectedStr = driveList.getSelectedValue();
         if (selectedStr == null) {
@@ -453,7 +445,7 @@
     private void toggleMouseAndKeyListeners(Component component, boolean isEnable) {
         component.setEnabled(isEnable);
     }
-    
+
     private void manualRadioButtonActionPerformed(java.awt.event.ActionEvent evt) {//GEN-FIRST:event_manualRadioButtonActionPerformed
         browseButton.setEnabled(true);
 
@@ -464,7 +456,7 @@
         toggleMouseAndKeyListeners(imageTable, false);
 
         refreshButton.setEnabled(false);
-        
+
         choosenImageDirPath = null;
         setNormalMessage("");
         firePropertyChange(DataSourceProcessor.DSP_PANEL_EVENT.UPDATE_UI.toString(), true, false);
@@ -472,14 +464,14 @@
 
     private void importRadioButtonActionPerformed(java.awt.event.ActionEvent evt) {//GEN-FIRST:event_importRadioButtonActionPerformed
         browseButton.setEnabled(false);
-        
+
         toggleMouseAndKeyListeners(driveList, true);
         toggleMouseAndKeyListeners(driveListScrollPane, true);
         toggleMouseAndKeyListeners(imageScrollPane, true);
         toggleMouseAndKeyListeners(imageTable, true);
 
         refreshButton.setEnabled(true);
-        
+
         choosenImageDirPath = null;
         setNormalMessage("");
         refreshButton.doClick();
@@ -552,7 +544,7 @@
         }
     }//GEN-LAST:event_driveListMouseReleased
 
-   
+
     // Variables declaration - do not modify//GEN-BEGIN:variables
     private javax.swing.JButton browseButton;
     private javax.swing.ButtonGroup buttonGroup1;
@@ -595,7 +587,7 @@
     Path getImageDirPath() {
         return choosenImageDirPath;
     }
-    
+
     @Override
     public void insertUpdate(DocumentEvent e) {
     }
