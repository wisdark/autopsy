--- conflicted
+++ resolved
@@ -41,7 +41,8 @@
 import org.sleuthkit.datamodel.TskCoreException;
 
 /**
- *
+ * Panel that holds the Filter control widgets and translates user filtering
+ * changes into queries against the CommunicationsManager
  */
 final public class FiltersPanel extends javax.swing.JPanel {
 
@@ -304,19 +305,14 @@
             commsFilter.addAndFilter(getDevceFilter());
 
             commsFilter.addAndFilter(getAccountTypeFilter());
-            final CommunicationsManager communicationsManager = Case.getCurrentCase().getSleuthkitCase().getCommunicationsManager();
-            accountDeviceInstances.addAll(communicationsManager.getAccountDeviceInstancesWithRelationships(commsFilter));
-
-<<<<<<< HEAD
-            em.setRootContext(new AbstractNode(new AccountsDeviceInstanceChildren(accountDeviceInstances, communicationsManager)));
-=======
+            final CommunicationsManager commsManager = Case.getCurrentCase().getSleuthkitCase().getCommunicationsManager();
+            accountDeviceInstances.addAll(commsManager.getAccountDeviceInstancesWithRelationships(commsFilter));
+
             List<AccountDeviceInstanceKey> accountDeviceInstanceKeys = new ArrayList<>();
-            accountDeviceInstances.forEach((accountDevInstance) -> {
-                accountDeviceInstanceKeys.add(new AccountDeviceInstanceKey(accountDevInstance, commsFilter ) );
-            });
-        
-            em.setRootContext(new AbstractNode(new AccountsDeviceInstanceChildren(accountDeviceInstanceKeys)));    
->>>>>>> 3c4e3194
+            accountDeviceInstances.forEach(accountDeviceInstance
+                    -> accountDeviceInstanceKeys.add(new AccountDeviceInstanceKey(accountDeviceInstance, commsFilter)));
+
+            em.setRootContext(new AbstractNode(new AccountsDeviceInstanceChildren(accountDeviceInstanceKeys, commsManager)));
         } catch (TskCoreException ex) {
             logger.log(Level.SEVERE, "There was a error loading the accounts.", ex);
         }
@@ -335,7 +331,7 @@
                 .map(entry -> entry.getKey()).collect(Collectors.toSet()));
         return accountTypeFilter;
     }
-    
+
     @ThreadConfined(type = ThreadConfined.ThreadType.AWT)
     private void setAllTypesSelected(boolean selected) {
         setAllSelected(accountTypeMap, selected);
