--- conflicted
+++ resolved
@@ -87,13 +87,9 @@
 
         sheetSet.put(new NodeProperty<>("Type", Bundle.MessageNode_Node_Property_Type(), "", getDisplayName())); //NON-NLS
         
-<<<<<<< HEAD
         sheetSet.put(new NodeProperty<>("ThreadID", "ThreadID","",threadID == null ? UNTHREADED_ID : threadID)); //NON-NLS
 
         final BlackboardArtifact artifact = getArtifact();
-=======
-        BlackboardArtifact artifact = this.getArtifact();
->>>>>>> bf73912a
 
         BlackboardArtifact.ARTIFACT_TYPE fromID = BlackboardArtifact.ARTIFACT_TYPE.fromID(artifact.getArtifactTypeID());
         if (null != fromID) {
