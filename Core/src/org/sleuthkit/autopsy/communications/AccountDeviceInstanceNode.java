/*
 * Autopsy Forensic Browser
 *
 * Copyright 2011-2017 Basis Technology Corp.
 * Contact: carrier <at> sleuthkit <dot> org
 *
 * Licensed under the Apache License, Version 2.0 (the "License");
 * you may not use this file except in compliance with the License.
 * You may obtain a copy of the License at
 *
 *     http://www.apache.org/licenses/LICENSE-2.0
 *
 * Unless required by applicable law or agreed to in writing, software
 * distributed under the License is distributed on an "AS IS" BASIS,
 * WITHOUT WARRANTIES OR CONDITIONS OF ANY KIND, either express or implied.
 * See the License for the specific language governing permissions and
 * limitations under the License.
 */
package org.sleuthkit.autopsy.communications;

import java.util.logging.Level;
import java.util.logging.Logger;
import org.openide.nodes.AbstractNode;
import org.openide.nodes.Children;
import org.openide.nodes.Sheet;
import org.openide.util.NbBundle;
import org.openide.util.lookup.Lookups;
import org.sleuthkit.autopsy.datamodel.NodeProperty;
import org.sleuthkit.datamodel.AccountDeviceInstance;
import org.sleuthkit.datamodel.CommunicationsFilter;
import org.sleuthkit.datamodel.CommunicationsManager;
import org.sleuthkit.datamodel.TskCoreException;

/**
 * Node to represent an Account in the AccountsBrowser
 */
class AccountDeviceInstanceNode extends AbstractNode {

    private static final Logger LOGGER = Logger.getLogger(AccountDeviceInstanceNode.class.getName());
    private final AccountDeviceInstance accountDeviceInstance;
<<<<<<< HEAD
    private final CommunicationsManager commsManager;

    AccountDeviceInstanceNode(AccountDeviceInstance accountDeviceInstance, CommunicationsManager commsManager) {
        super(Children.LEAF, Lookups.fixed(accountDeviceInstance, commsManager));
        this.accountDeviceInstance = accountDeviceInstance;
        this.commsManager = commsManager;
=======
    private final CommunicationsFilter filter;

    AccountDeviceInstanceNode(AccountDeviceInstance accountDeviceInstance, CommunicationsFilter filter) {
        super(Children.LEAF, Lookups.fixed(accountDeviceInstance));
        this.accountDeviceInstance = accountDeviceInstance;
        this.filter = filter;
        
>>>>>>> 3c4e3194
        setName(accountDeviceInstance.getAccount().getAccountUniqueID());
        setIconBaseWithExtension("org/sleuthkit/autopsy/communications/images/"
                + AccountUtils.getIconFileName(accountDeviceInstance.getAccount().getAccountType()));
    }

    @Override
    @NbBundle.Messages({
        "AccountNode.device=Device",
        "AccountNode.accountName=Account",
        "AccountNode.accountType=Type",
        "AccountNode.messageCount=Msg Count"})
    protected Sheet createSheet() {
        Sheet s = super.createSheet();
        Sheet.Set properties = s.get(Sheet.PROPERTIES);
        if (properties == null) {
            properties = Sheet.createPropertiesSet();
            s.put(properties);
        }

        long msgCount = 0;
        try {
<<<<<<< HEAD
            CommunicationsFilter filter = null;
            msgCount = commsManager.getRelationshipsCount(filter, accountDeviceInstance);
=======
            msgCount = Case.getCurrentCase().getSleuthkitCase().getCommunicationsManager().getRelationshipsCount(this.filter, accountDeviceInstance);
>>>>>>> 3c4e3194
        } catch (TskCoreException ex) {
            LOGGER.log(Level.WARNING, "Failed to get message count for account", ex); //NON-NLS
        }

        properties.put(new NodeProperty<>("type",
                Bundle.AccountNode_accountType(),
                "type",
                accountDeviceInstance.getAccount().getAccountType().getDisplayName())); // NON-NLS
       
        properties.put(new NodeProperty<>("count",
                Bundle.AccountNode_messageCount(),
                "count",
                msgCount)); // NON-NLS

        properties.put(new NodeProperty<>("device",
                Bundle.AccountNode_device(),
                "device",
                accountDeviceInstance.getDeviceId())); // NON-NLS
        return s;
    }
}<|MERGE_RESOLUTION|>--- conflicted
+++ resolved
@@ -38,22 +38,15 @@
 
     private static final Logger LOGGER = Logger.getLogger(AccountDeviceInstanceNode.class.getName());
     private final AccountDeviceInstance accountDeviceInstance;
-<<<<<<< HEAD
     private final CommunicationsManager commsManager;
-
-    AccountDeviceInstanceNode(AccountDeviceInstance accountDeviceInstance, CommunicationsManager commsManager) {
-        super(Children.LEAF, Lookups.fixed(accountDeviceInstance, commsManager));
-        this.accountDeviceInstance = accountDeviceInstance;
-        this.commsManager = commsManager;
-=======
     private final CommunicationsFilter filter;
 
-    AccountDeviceInstanceNode(AccountDeviceInstance accountDeviceInstance, CommunicationsFilter filter) {
-        super(Children.LEAF, Lookups.fixed(accountDeviceInstance));
-        this.accountDeviceInstance = accountDeviceInstance;
-        this.filter = filter;
-        
->>>>>>> 3c4e3194
+    AccountDeviceInstanceNode(AccountDeviceInstanceKey accountDeviceInstanceKey, CommunicationsManager commsManager) {
+        super(Children.LEAF, Lookups.fixed(accountDeviceInstanceKey, commsManager));
+        this.accountDeviceInstance = accountDeviceInstanceKey.getAccountDeviceInstance();
+        this.commsManager = commsManager;
+        this.filter = accountDeviceInstanceKey.getCommunicationsFilter();
+
         setName(accountDeviceInstance.getAccount().getAccountUniqueID());
         setIconBaseWithExtension("org/sleuthkit/autopsy/communications/images/"
                 + AccountUtils.getIconFileName(accountDeviceInstance.getAccount().getAccountType()));
@@ -75,12 +68,7 @@
 
         long msgCount = 0;
         try {
-<<<<<<< HEAD
-            CommunicationsFilter filter = null;
             msgCount = commsManager.getRelationshipsCount(filter, accountDeviceInstance);
-=======
-            msgCount = Case.getCurrentCase().getSleuthkitCase().getCommunicationsManager().getRelationshipsCount(this.filter, accountDeviceInstance);
->>>>>>> 3c4e3194
         } catch (TskCoreException ex) {
             LOGGER.log(Level.WARNING, "Failed to get message count for account", ex); //NON-NLS
         }
@@ -89,7 +77,7 @@
                 Bundle.AccountNode_accountType(),
                 "type",
                 accountDeviceInstance.getAccount().getAccountType().getDisplayName())); // NON-NLS
-       
+
         properties.put(new NodeProperty<>("count",
                 Bundle.AccountNode_messageCount(),
                 "count",
