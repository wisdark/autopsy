--- conflicted
+++ resolved
@@ -254,17 +254,10 @@
                 case DATA_SOURCE_ADDED:
                 case DATA_SOURCE_DELETED:
                     /**
-<<<<<<< HEAD
-                     * This is a stop gap measure until a different way of
-                     * handling the closing of cases is worked out. Currently,
-                     * remote events may be received for a case that is already
-                     * closed.
-=======
                      * Checking for a current case is a stop gap measure until a
                      * different way of handling the closing of cases is worked
                      * out. Currently, remote events may be received for a case
                      * that is already closed.
->>>>>>> e1599e13
                      */
                     try {
                         Case.getCurrentCase();
