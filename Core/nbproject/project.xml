--- conflicted
+++ resolved
@@ -206,7 +206,6 @@
                 <package>org.sleuthkit.datamodel</package>
             </public-packages>
             <class-path-extension>
-<<<<<<< HEAD
                 <runtime-relative-path>ext/jdom-2.0.5.jar</runtime-relative-path>
                 <binary-origin>release/modules/ext/jdom-2.0.5.jar</binary-origin>
             </class-path-extension>
@@ -225,14 +224,6 @@
             <class-path-extension>
                 <runtime-relative-path>ext/xmpcore-5.1.2.jar</runtime-relative-path>
                 <binary-origin>release/modules/ext/xmpcore-5.1.2.jar</binary-origin>
-=======
-                <runtime-relative-path>ext/xmpcore-5.1.2.jar</runtime-relative-path>
-                <binary-origin>release/modules/ext/xmpcore-5.1.2.jar</binary-origin>
-            </class-path-extension>
-            <class-path-extension>
-                <runtime-relative-path>ext/jdom-2.0.5.jar</runtime-relative-path>
-                <binary-origin>release/modules/ext/jdom-2.0.5.jar</binary-origin>
->>>>>>> fda7ea3f
             </class-path-extension>
             <class-path-extension>
                 <runtime-relative-path>ext/StixLib.jar</runtime-relative-path>
@@ -251,7 +242,6 @@
                 <binary-origin>release/modules/ext/Rejistry-1.0-SNAPSHOT.jar</binary-origin>
             </class-path-extension>
             <class-path-extension>
-<<<<<<< HEAD
                 <runtime-relative-path>ext/activemq-all-5.11.1.jar</runtime-relative-path>
                 <binary-origin>release/modules/ext/activemq-all-5.11.1.jar</binary-origin>
             </class-path-extension>
@@ -274,18 +264,6 @@
             <class-path-extension>
                 <runtime-relative-path>ext/tika-core-1.5.jar</runtime-relative-path>
                 <binary-origin>release/modules/ext/tika-core-1.5.jar</binary-origin>
-=======
-                <runtime-relative-path>ext/sevenzipjbinding.jar</runtime-relative-path>
-                <binary-origin>release/modules/ext/sevenzipjbinding.jar</binary-origin>
-            </class-path-extension>
-            <class-path-extension>
-                <runtime-relative-path>ext/jython-standalone-2.7.0.jar</runtime-relative-path>
-                <binary-origin>release/modules/ext/jython-standalone-2.7.0.jar</binary-origin>
-            </class-path-extension>
-            <class-path-extension>
-                <runtime-relative-path>ext/sevenzipjbinding-AllPlatforms.jar</runtime-relative-path>
-                <binary-origin>release/modules/ext/sevenzipjbinding-AllPlatforms.jar</binary-origin>
->>>>>>> fda7ea3f
             </class-path-extension>
             <class-path-extension>
                 <runtime-relative-path>ext/metadata-extractor-2.8.1.jar</runtime-relative-path>
