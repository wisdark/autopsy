<?xml version="1.0" encoding="UTF-8"?>
<project xmlns="http://www.netbeans.org/ns/project/1">
    <type>org.netbeans.modules.apisupport.project</type>
    <configuration>
        <data xmlns="http://www.netbeans.org/ns/nb-module-project/3">
            <code-name-base>org.sleuthkit.autopsy.core</code-name-base>
            <suite-component/>
            <module-dependencies>
                <dependency>
                    <code-name-base>org.jdesktop.beansbinding</code-name-base>
                    <build-prerequisite/>
                    <compile-dependency/>
                    <run-dependency>
                        <release-version>1</release-version>
                        <specification-version>1.27.1.121</specification-version>
                    </run-dependency>
                </dependency>
                <dependency>
                    <code-name-base>org.jdesktop.layout</code-name-base>
                    <build-prerequisite/>
                    <compile-dependency/>
                    <run-dependency>
                        <release-version>1</release-version>
                        <specification-version>1.33.1</specification-version>
                    </run-dependency>
                </dependency>
                <dependency>
                    <code-name-base>org.netbeans.api.progress</code-name-base>
                    <build-prerequisite/>
                    <compile-dependency/>
                    <run-dependency>
                        <release-version>1</release-version>
                        <specification-version>1.28.1</specification-version>
                    </run-dependency>
                </dependency>
                <dependency>
                    <code-name-base>org.netbeans.api.progress.compat8</code-name-base>
                    <build-prerequisite/>
                    <compile-dependency/>
                    <run-dependency>
                        <specification-version>1.46.1</specification-version>
                    </run-dependency>
                </dependency>
                <dependency>
                    <code-name-base>org.netbeans.api.progress.nb</code-name-base>
                    <build-prerequisite/>
                    <compile-dependency/>
                    <run-dependency>
                        <specification-version>1.46.1</specification-version>
                    </run-dependency>
                </dependency>
                <dependency>
                    <code-name-base>org.netbeans.api.templates</code-name-base>
                    <build-prerequisite/>
                    <compile-dependency/>
                    <run-dependency>
                        <specification-version>1.6.1</specification-version>
                    </run-dependency>
                </dependency>
                <dependency>
                    <code-name-base>org.netbeans.core</code-name-base>
                    <build-prerequisite/>
                    <compile-dependency/>
                    <run-dependency>
                        <release-version>2</release-version>
                        <implementation-version/>
                    </run-dependency>
                </dependency>
                <dependency>
                    <code-name-base>org.netbeans.modules.options.api</code-name-base>
                    <build-prerequisite/>
                    <compile-dependency/>
                    <run-dependency>
                        <release-version>1</release-version>
                        <specification-version>1.26.1</specification-version>
                    </run-dependency>
                </dependency>
                <dependency>
                    <code-name-base>org.netbeans.modules.sendopts</code-name-base>
                    <build-prerequisite/>
                    <compile-dependency/>
                    <run-dependency>
                        <release-version>2</release-version>
                        <specification-version>2.25.1</specification-version>
                    </run-dependency>
                </dependency>
                <dependency>
                    <code-name-base>org.netbeans.modules.settings</code-name-base>
                    <build-prerequisite/>
                    <compile-dependency/>
                    <run-dependency>
                        <release-version>1</release-version>
                        <specification-version>1.35.1</specification-version>
                    </run-dependency>
                </dependency>
                <dependency>
                    <code-name-base>org.netbeans.spi.quicksearch</code-name-base>
                    <build-prerequisite/>
                    <compile-dependency/>
                    <run-dependency>
                        <specification-version>1.14.1</specification-version>
                    </run-dependency>
                </dependency>
                <dependency>
                    <code-name-base>org.netbeans.swing.outline</code-name-base>
                    <build-prerequisite/>
                    <compile-dependency/>
                    <run-dependency>
                        <specification-version>1.20.1</specification-version>
                    </run-dependency>
                </dependency>
                <dependency>
                    <code-name-base>org.netbeans.swing.plaf</code-name-base>
                    <build-prerequisite/>
                    <compile-dependency/>
                    <run-dependency>
                        <specification-version>1.25.1</specification-version>
                    </run-dependency>
                </dependency>
                <dependency>
                    <code-name-base>org.netbeans.swing.tabcontrol</code-name-base>
                    <build-prerequisite/>
                    <compile-dependency/>
                    <run-dependency>
                        <specification-version>1.36.1</specification-version>
                    </run-dependency>
                </dependency>
                <dependency>
                    <code-name-base>org.openide.actions</code-name-base>
                    <build-prerequisite/>
                    <compile-dependency/>
                    <run-dependency>
                        <specification-version>6.26.1</specification-version>
                    </run-dependency>
                </dependency>
                <dependency>
                    <code-name-base>org.openide.awt</code-name-base>
                    <build-prerequisite/>
                    <compile-dependency/>
                    <run-dependency>
                        <specification-version>7.46.1</specification-version>
                    </run-dependency>
                </dependency>
                <dependency>
                    <code-name-base>org.openide.dialogs</code-name-base>
                    <build-prerequisite/>
                    <compile-dependency/>
                    <run-dependency>
                        <specification-version>7.25.1</specification-version>
                    </run-dependency>
                </dependency>
                <dependency>
                    <code-name-base>org.openide.explorer</code-name-base>
                    <build-prerequisite/>
                    <compile-dependency/>
                    <run-dependency>
                        <specification-version>6.45.1</specification-version>
                    </run-dependency>
                </dependency>
                <dependency>
                    <code-name-base>org.openide.filesystems</code-name-base>
                    <build-prerequisite/>
                    <compile-dependency/>
                    <run-dependency>
                        <specification-version>7.62.1</specification-version>
                    </run-dependency>
                </dependency>
                <dependency>
                    <code-name-base>org.openide.filesystems.compat8</code-name-base>
                    <build-prerequisite/>
                    <compile-dependency/>
                    <run-dependency>
                        <specification-version>9.7.1</specification-version>
                    </run-dependency>
                </dependency>
                <dependency>
                    <code-name-base>org.openide.filesystems.nb</code-name-base>
                    <build-prerequisite/>
                    <compile-dependency/>
                    <run-dependency>
                        <specification-version>9.7.1</specification-version>
                    </run-dependency>
                </dependency>
                <dependency>
                    <code-name-base>org.openide.loaders</code-name-base>
                    <build-prerequisite/>
                    <compile-dependency/>
                    <run-dependency>
                        <specification-version>7.63.2</specification-version>
                    </run-dependency>
                </dependency>
                <dependency>
                    <code-name-base>org.openide.modules</code-name-base>
                    <build-prerequisite/>
                    <compile-dependency/>
                    <run-dependency>
                        <specification-version>7.32.1</specification-version>
                    </run-dependency>
                </dependency>
                <dependency>
                    <code-name-base>org.openide.nodes</code-name-base>
                    <build-prerequisite/>
                    <compile-dependency/>
                    <run-dependency>
                        <specification-version>7.28.1</specification-version>
                    </run-dependency>
                </dependency>
                <dependency>
                    <code-name-base>org.openide.text</code-name-base>
                    <build-prerequisite/>
                    <compile-dependency/>
                    <run-dependency>
                        <specification-version>6.49.1</specification-version>
                    </run-dependency>
                </dependency>
                <dependency>
                    <code-name-base>org.openide.util</code-name-base>
                    <build-prerequisite/>
                    <compile-dependency/>
                    <run-dependency>
                        <specification-version>8.25.1</specification-version>
                    </run-dependency>
                </dependency>
                <dependency>
                    <code-name-base>org.openide.util.lookup</code-name-base>
                    <build-prerequisite/>
                    <compile-dependency/>
                    <run-dependency>
                        <specification-version>8.15.1</specification-version>
                    </run-dependency>
                </dependency>
                <dependency>
                    <code-name-base>org.openide.util.ui</code-name-base>
                    <build-prerequisite/>
                    <compile-dependency/>
                    <run-dependency>
                        <specification-version>9.4.1</specification-version>
                    </run-dependency>
                </dependency>
                <dependency>
                    <code-name-base>org.openide.windows</code-name-base>
                    <build-prerequisite/>
                    <compile-dependency/>
                    <run-dependency>
                        <specification-version>6.55.1</specification-version>
                    </run-dependency>
                </dependency>
                <dependency>
                    <code-name-base>org.sleuthkit.autopsy.corelibs</code-name-base>
                    <build-prerequisite/>
                    <compile-dependency/>
                    <run-dependency>
                        <release-version>3</release-version>
                        <specification-version>1.2</specification-version>
                    </run-dependency>
                </dependency>
            </module-dependencies>
            <test-dependencies>
                <test-type>
                    <name>unit</name>
                    <test-dependency>
                        <code-name-base>org.netbeans.libs.junit4</code-name-base>
                        <compile-dependency/>
                    </test-dependency>
                    <test-dependency>
                        <code-name-base>org.netbeans.modules.jellytools.java</code-name-base>
                        <compile-dependency/>
                    </test-dependency>
                    <test-dependency>
                        <code-name-base>org.netbeans.modules.jellytools.platform</code-name-base>
                        <compile-dependency/>
                    </test-dependency>
                    <test-dependency>
                        <code-name-base>org.netbeans.modules.jemmy</code-name-base>
                        <compile-dependency/>
                    </test-dependency>
                    <test-dependency>
                        <code-name-base>org.netbeans.modules.nbjunit</code-name-base>
                        <compile-dependency/>
                    </test-dependency>
                </test-type>
                <test-type>
                    <name>qa-functional</name>
                    <test-dependency>
                        <code-name-base>org.netbeans.libs.junit4</code-name-base>
                        <compile-dependency/>
                    </test-dependency>
                    <test-dependency>
                        <code-name-base>org.netbeans.modules.jellytools.java</code-name-base>
                        <compile-dependency/>
                    </test-dependency>
                    <test-dependency>
                        <code-name-base>org.netbeans.modules.jellytools.platform</code-name-base>
                        <compile-dependency/>
                    </test-dependency>
                    <test-dependency>
                        <code-name-base>org.netbeans.modules.jemmy</code-name-base>
                        <compile-dependency/>
                    </test-dependency>
                    <test-dependency>
                        <code-name-base>org.netbeans.modules.nbjunit</code-name-base>
                        <recursive/>
                        <compile-dependency/>
                    </test-dependency>
                </test-type>
            </test-dependencies>
            <public-packages>
                <package>net.sf.sevenzipjbinding</package>
                <package>net.sf.sevenzipjbinding.impl</package>
                <package>net.sf.sevenzipjbinding.simple</package>
                <package>net.sf.sevenzipjbinding.simple.impl</package>
                <package>org.sleuthkit.autopsy.actions</package>
                <package>org.sleuthkit.autopsy.appservices</package>
                <package>org.sleuthkit.autopsy.casemodule</package>
                <package>org.sleuthkit.autopsy.casemodule.events</package>
                <package>org.sleuthkit.autopsy.casemodule.multiusercases</package>
                <package>org.sleuthkit.autopsy.casemodule.multiusercasesbrowser</package>
                <package>org.sleuthkit.autopsy.casemodule.services</package>
                <package>org.sleuthkit.autopsy.contentviewers</package>
                <package>org.sleuthkit.autopsy.coordinationservice</package>
                <package>org.sleuthkit.autopsy.core</package>
                <package>org.sleuthkit.autopsy.core.events</package>
                <package>org.sleuthkit.autopsy.corecomponentinterfaces</package>
                <package>org.sleuthkit.autopsy.corecomponents</package>
                <package>org.sleuthkit.autopsy.coreutils</package>
                <package>org.sleuthkit.autopsy.datamodel</package>
                <package>org.sleuthkit.autopsy.datasourceprocessors</package>
                <package>org.sleuthkit.autopsy.directorytree</package>
                <package>org.sleuthkit.autopsy.events</package>
                <package>org.sleuthkit.autopsy.filesearch</package>
                <package>org.sleuthkit.autopsy.guiutils</package>
                <package>org.sleuthkit.autopsy.healthmonitor</package>
                <package>org.sleuthkit.autopsy.ingest</package>
                <package>org.sleuthkit.autopsy.ingest.events</package>
                <package>org.sleuthkit.autopsy.keywordsearchservice</package>
                <package>org.sleuthkit.autopsy.menuactions</package>
                <package>org.sleuthkit.autopsy.modules.encryptiondetection</package>
                <package>org.sleuthkit.autopsy.modules.filetypeid</package>
                <package>org.sleuthkit.autopsy.modules.hashdatabase</package>
                <package>org.sleuthkit.autopsy.modules.vmextractor</package>
                <package>org.sleuthkit.autopsy.progress</package>
                <package>org.sleuthkit.autopsy.report</package>
                <package>org.sleuthkit.autopsy.textextractors</package>
                <package>org.sleuthkit.autopsy.textextractors.configs</package>
                <package>org.sleuthkit.autopsy.texttranslation</package>
                <package>org.sleuthkit.datamodel</package>
            </public-packages>
            <class-path-extension>
                <runtime-relative-path>ext/commons-lang3-3.8.1.jar</runtime-relative-path>
                <binary-origin>release\modules\ext\commons-lang3-3.8.1.jar</binary-origin>
            </class-path-extension>
            <class-path-extension>
                <runtime-relative-path>ext/jempbox-1.8.16.jar</runtime-relative-path>
                <binary-origin>release\modules\ext\jempbox-1.8.16.jar</binary-origin>
            </class-path-extension>
            <class-path-extension>
                <runtime-relative-path>ext/jackcess-2.2.0.jar</runtime-relative-path>
                <binary-origin>release\modules\ext\jackcess-2.2.0.jar</binary-origin>
            </class-path-extension>
            <class-path-extension>
                <runtime-relative-path>ext/jericho-html-3.3.jar</runtime-relative-path>
                <binary-origin>release/modules/ext/jericho-html-3.3.jar</binary-origin>
            </class-path-extension>
            <class-path-extension>
                <runtime-relative-path>ext/cdm-4.5.5.jar</runtime-relative-path>
                <binary-origin>release\modules\ext\cdm-4.5.5.jar</binary-origin>
            </class-path-extension>
            <class-path-extension>
                <runtime-relative-path>ext/httpservices-4.5.5.jar</runtime-relative-path>
                <binary-origin>release\modules\ext\httpservices-4.5.5.jar</binary-origin>
            </class-path-extension>
            <class-path-extension>
                <runtime-relative-path>ext/xz-1.8.jar</runtime-relative-path>
                <binary-origin>release\modules\ext\xz-1.8.jar</binary-origin>
            </class-path-extension>
            <class-path-extension>
                <runtime-relative-path>ext/commons-validator-1.6.jar</runtime-relative-path>
                <binary-origin>release/modules/ext/commons-validator-1.6.jar</binary-origin>
            </class-path-extension>
            <class-path-extension>
                <runtime-relative-path>ext/sis-utility-0.8.jar</runtime-relative-path>
                <binary-origin>release\modules\ext\sis-utility-0.8.jar</binary-origin>
            </class-path-extension>
            <class-path-extension>
                <runtime-relative-path>ext/gson-2.8.5.jar</runtime-relative-path>
                <binary-origin>release\modules\ext\gson-2.8.5.jar</binary-origin>
            </class-path-extension>
            <class-path-extension>
                <runtime-relative-path>ext/jna-5.1.0.jar</runtime-relative-path>
                <binary-origin>release\modules\ext\jna-5.1.0.jar</binary-origin>
            </class-path-extension>
            <class-path-extension>
                <runtime-relative-path>ext/boilerpipe-1.1.0.jar</runtime-relative-path>
                <binary-origin>release\modules\ext\boilerpipe-1.1.0.jar</binary-origin>
            </class-path-extension>
            <class-path-extension>
                <runtime-relative-path>ext/jbig2-imageio-3.0.2.jar</runtime-relative-path>
                <binary-origin>release\modules\ext\jbig2-imageio-3.0.2.jar</binary-origin>
            </class-path-extension>
            <class-path-extension>
                <runtime-relative-path>ext/jsoup-1.11.3.jar</runtime-relative-path>
                <binary-origin>release\modules\ext\jsoup-1.11.3.jar</binary-origin>
            </class-path-extension>
            <class-path-extension>
                <runtime-relative-path>ext/sevenzipjbinding.jar</runtime-relative-path>
                <binary-origin>release/modules/ext/sevenzipjbinding.jar</binary-origin>
            </class-path-extension>
            <class-path-extension>
                <runtime-relative-path>ext/apache-mime4j-dom-0.8.2.jar</runtime-relative-path>
                <binary-origin>release\modules\ext\apache-mime4j-dom-0.8.2.jar</binary-origin>
            </class-path-extension>
            <class-path-extension>
                <runtime-relative-path>ext/mchange-commons-java-0.2.9.jar</runtime-relative-path>
                <binary-origin>release/modules/ext/mchange-commons-java-0.2.9.jar</binary-origin>
            </class-path-extension>
            <class-path-extension>
                <runtime-relative-path>ext/pdfbox-2.0.13.jar</runtime-relative-path>
                <binary-origin>release\modules\ext\pdfbox-2.0.13.jar</binary-origin>
            </class-path-extension>
            <class-path-extension>
                <runtime-relative-path>ext/xmlbeans-3.0.2.jar</runtime-relative-path>
                <binary-origin>release\modules\ext\xmlbeans-3.0.2.jar</binary-origin>
            </class-path-extension>
            <class-path-extension>
                <runtime-relative-path>ext/jackson-databind-2.9.7.jar</runtime-relative-path>
                <binary-origin>release\modules\ext\jackson-databind-2.9.7.jar</binary-origin>
            </class-path-extension>
            <class-path-extension>
                <runtime-relative-path>ext/jai-imageio-core-1.4.0.jar</runtime-relative-path>
                <binary-origin>release\modules\ext\jai-imageio-core-1.4.0.jar</binary-origin>
            </class-path-extension>
            <class-path-extension>
                <runtime-relative-path>ext/jcl-over-slf4j-1.7.25.jar</runtime-relative-path>
                <binary-origin>release\modules\ext\jcl-over-slf4j-1.7.25.jar</binary-origin>
            </class-path-extension>
            <class-path-extension>
                <runtime-relative-path>ext/curator-recipes-2.8.0.jar</runtime-relative-path>
                <binary-origin>release/modules/ext/curator-recipes-2.8.0.jar</binary-origin>
            </class-path-extension>
            <class-path-extension>
                <runtime-relative-path>ext/tika-core-1.20.jar</runtime-relative-path>
                <binary-origin>release\modules\ext\tika-core-1.20.jar</binary-origin>
            </class-path-extension>
            <class-path-extension>
                <runtime-relative-path>ext/tagsoup-1.2.1.jar</runtime-relative-path>
                <binary-origin>release\modules\ext\tagsoup-1.2.1.jar</binary-origin>
            </class-path-extension>
            <class-path-extension>
                <runtime-relative-path>ext/StixLib.jar</runtime-relative-path>
                <binary-origin>release/modules/ext/StixLib.jar</binary-origin>
            </class-path-extension>
            <class-path-extension>
                <runtime-relative-path>ext/jackson-core-2.9.7.jar</runtime-relative-path>
                <binary-origin>release\modules\ext\jackson-core-2.9.7.jar</binary-origin>
            </class-path-extension>
            <class-path-extension>
                <runtime-relative-path>ext/sis-metadata-0.8.jar</runtime-relative-path>
                <binary-origin>release\modules\ext\sis-metadata-0.8.jar</binary-origin>
            </class-path-extension>
            <class-path-extension>
                <runtime-relative-path>ext/bcprov-jdk15on-1.60.jar</runtime-relative-path>
                <binary-origin>release\modules\ext\bcprov-jdk15on-1.60.jar</binary-origin>
            </class-path-extension>
            <class-path-extension>
                <runtime-relative-path>ext/parso-2.0.10.jar</runtime-relative-path>
                <binary-origin>release\modules\ext\parso-2.0.10.jar</binary-origin>
            </class-path-extension>
            <class-path-extension>
                <runtime-relative-path>ext/json-simple-1.1.1.jar</runtime-relative-path>
                <binary-origin>release\modules\ext\json-simple-1.1.1.jar</binary-origin>
            </class-path-extension>
            <class-path-extension>
                <runtime-relative-path>ext/metadata-extractor-2.11.0.jar</runtime-relative-path>
                <binary-origin>release\modules\ext\metadata-extractor-2.11.0.jar</binary-origin>
            </class-path-extension>
            <class-path-extension>
                <runtime-relative-path>ext/commons-codec-1.11.jar</runtime-relative-path>
                <binary-origin>release\modules\ext\commons-codec-1.11.jar</binary-origin>
            </class-path-extension>
            <class-path-extension>
                <runtime-relative-path>ext/apache-mime4j-core-0.8.2.jar</runtime-relative-path>
                <binary-origin>release\modules\ext\apache-mime4j-core-0.8.2.jar</binary-origin>
            </class-path-extension>
            <class-path-extension>
<<<<<<< HEAD
                <runtime-relative-path>ext/jmatio-1.5.jar</runtime-relative-path>
                <binary-origin>release\modules\ext\jmatio-1.5.jar</binary-origin>
=======
                <runtime-relative-path>ext/sleuthkit-postgresql-4.6.6.jar</runtime-relative-path>
                <binary-origin>release/modules/ext/sleuthkit-postgresql-4.6.6.jar</binary-origin>
>>>>>>> aaf5d4dc
            </class-path-extension>
            <class-path-extension>
                <runtime-relative-path>ext/tika-parsers-1.20.jar</runtime-relative-path>
                <binary-origin>release\modules\ext\tika-parsers-1.20.jar</binary-origin>
            </class-path-extension>
            <class-path-extension>
                <runtime-relative-path>ext/asm-7.0.jar</runtime-relative-path>
                <binary-origin>release\modules\ext\asm-7.0.jar</binary-origin>
            </class-path-extension>
            <class-path-extension>
                <runtime-relative-path>ext/sleuthkit-postgresql-4.6.5.jar</runtime-relative-path>
                <binary-origin>release/modules/ext/sleuthkit-postgresql-4.6.5.jar</binary-origin>
            </class-path-extension>
            <class-path-extension>
                <runtime-relative-path>ext/commons-pool2-2.4.2.jar</runtime-relative-path>
                <binary-origin>release/modules/ext/commons-pool2-2.4.2.jar</binary-origin>
            </class-path-extension>
            <class-path-extension>
                <runtime-relative-path>ext/commons-io-2.6.jar</runtime-relative-path>
                <binary-origin>release\modules\ext\commons-io-2.6.jar</binary-origin>
            </class-path-extension>
            <class-path-extension>
                <runtime-relative-path>ext/jdom-2.0.5-contrib.jar</runtime-relative-path>
                <binary-origin>release/modules/ext/jdom-2.0.5-contrib.jar</binary-origin>
            </class-path-extension>
            <class-path-extension>
                <runtime-relative-path>ext/SparseBitSet-1.1.jar</runtime-relative-path>
                <binary-origin>release/modules/ext/SparseBitSet-1.1.jar</binary-origin>
            </class-path-extension>
            <class-path-extension>
                <runtime-relative-path>ext/openjson-1.0.10.jar</runtime-relative-path>
                <binary-origin>release\modules\ext\openjson-1.0.10.jar</binary-origin>
            </class-path-extension>
            <class-path-extension>
                <runtime-relative-path>ext/isoparser-1.1.22.jar</runtime-relative-path>
                <binary-origin>release\modules\ext\isoparser-1.1.22.jar</binary-origin>
            </class-path-extension>
            <class-path-extension>
                <runtime-relative-path>ext/c3p0-0.9.5.jar</runtime-relative-path>
                <binary-origin>release/modules/ext/c3p0-0.9.5.jar</binary-origin>
            </class-path-extension>
            <class-path-extension>
                <runtime-relative-path>ext/xmpcore-5.1.3.jar</runtime-relative-path>
                <binary-origin>release/modules/ext/xmpcore-5.1.3.jar</binary-origin>
            </class-path-extension>
            <class-path-extension>
                <runtime-relative-path>ext/zookeeper-3.4.6.jar</runtime-relative-path>
                <binary-origin>release/modules/ext/zookeeper-3.4.6.jar</binary-origin>
            </class-path-extension>
            <class-path-extension>
                <runtime-relative-path>ext/javax.activation-1.2.0.jar</runtime-relative-path>
                <binary-origin>release\modules\ext\javax.activation-1.2.0.jar</binary-origin>
            </class-path-extension>
            <class-path-extension>
                <runtime-relative-path>ext/commons-csv-1.6.jar</runtime-relative-path>
                <binary-origin>release\modules\ext\commons-csv-1.6.jar</binary-origin>
            </class-path-extension>
            <class-path-extension>
                <runtime-relative-path>ext/jdom-2.0.5.jar</runtime-relative-path>
                <binary-origin>release/modules/ext/jdom-2.0.5.jar</binary-origin>
            </class-path-extension>
            <class-path-extension>
                <runtime-relative-path>ext/rome-1.12.0.jar</runtime-relative-path>
                <binary-origin>release\modules\ext\rome-1.12.0.jar</binary-origin>
            </class-path-extension>
            <class-path-extension>
                <runtime-relative-path>ext/jackson-annotations-2.9.7.jar</runtime-relative-path>
                <binary-origin>release\modules\ext\jackson-annotations-2.9.7.jar</binary-origin>
            </class-path-extension>
            <class-path-extension>
                <runtime-relative-path>ext/javax.annotation-api-1.3.2.jar</runtime-relative-path>
                <binary-origin>release\modules\ext\javax.annotation-api-1.3.2.jar</binary-origin>
            </class-path-extension>
            <class-path-extension>
                <runtime-relative-path>ext/vorbis-java-core-0.8.jar</runtime-relative-path>
                <binary-origin>release\modules\ext\vorbis-java-core-0.8.jar</binary-origin>
            </class-path-extension>
            <class-path-extension>
                <runtime-relative-path>ext/netcdf4-4.5.5.jar</runtime-relative-path>
                <binary-origin>release\modules\ext\netcdf4-4.5.5.jar</binary-origin>
            </class-path-extension>
            <class-path-extension>
                <runtime-relative-path>ext/java-libpst-0.8.1.jar</runtime-relative-path>
                <binary-origin>release\modules\ext\java-libpst-0.8.1.jar</binary-origin>
            </class-path-extension>
            <class-path-extension>
                <runtime-relative-path>ext/opennlp-tools-1.9.0.jar</runtime-relative-path>
                <binary-origin>release\modules\ext\opennlp-tools-1.9.0.jar</binary-origin>
            </class-path-extension>
            <class-path-extension>
                <runtime-relative-path>ext/sis-netcdf-0.8.jar</runtime-relative-path>
                <binary-origin>release\modules\ext\sis-netcdf-0.8.jar</binary-origin>
            </class-path-extension>
            <class-path-extension>
                <runtime-relative-path>ext/curator-framework-2.8.0.jar</runtime-relative-path>
                <binary-origin>release/modules/ext/curator-framework-2.8.0.jar</binary-origin>
            </class-path-extension>
            <class-path-extension>
                <runtime-relative-path>ext/sentiment-analysis-parser-0.1.jar</runtime-relative-path>
                <binary-origin>release\modules\ext\sentiment-analysis-parser-0.1.jar</binary-origin>
            </class-path-extension>
            <class-path-extension>
                <runtime-relative-path>ext/commons-collections4-4.2.jar</runtime-relative-path>
                <binary-origin>release\modules\ext\commons-collections4-4.2.jar</binary-origin>
            </class-path-extension>
            <class-path-extension>
                <runtime-relative-path>ext/commons-dbcp2-2.1.1.jar</runtime-relative-path>
                <binary-origin>release/modules/ext/commons-dbcp2-2.1.1.jar</binary-origin>
            </class-path-extension>
            <class-path-extension>
                <runtime-relative-path>ext/jgraphx-v3.8.0.jar</runtime-relative-path>
                <binary-origin>release/modules/ext/jgraphx-v3.8.0.jar</binary-origin>
            </class-path-extension>
            <class-path-extension>
                <runtime-relative-path>ext/juniversalchardet-1.0.3.jar</runtime-relative-path>
                <binary-origin>release\modules\ext\juniversalchardet-1.0.3.jar</binary-origin>
            </class-path-extension>
            <class-path-extension>
                <runtime-relative-path>ext/jython-standalone-2.7.0.jar</runtime-relative-path>
                <binary-origin>release/modules/ext/jython-standalone-2.7.0.jar</binary-origin>
            </class-path-extension>
            <class-path-extension>
                <runtime-relative-path>ext/uimafit-core-2.4.0.jar</runtime-relative-path>
                <binary-origin>release\modules\ext\uimafit-core-2.4.0.jar</binary-origin>
            </class-path-extension>
            <class-path-extension>
                <runtime-relative-path>ext/jackcess-encrypt-2.1.4.jar</runtime-relative-path>
                <binary-origin>release\modules\ext\jackcess-encrypt-2.1.4.jar</binary-origin>
            </class-path-extension>
            <class-path-extension>
                <runtime-relative-path>ext/jhighlight-1.0.3.jar</runtime-relative-path>
                <binary-origin>release\modules\ext\jhighlight-1.0.3.jar</binary-origin>
            </class-path-extension>
            <class-path-extension>
                <runtime-relative-path>ext/junrar-2.0.0.jar</runtime-relative-path>
                <binary-origin>release\modules\ext\junrar-2.0.0.jar</binary-origin>
            </class-path-extension>
            <class-path-extension>
                <runtime-relative-path>ext/jul-to-slf4j-1.7.25.jar</runtime-relative-path>
                <binary-origin>release\modules\ext\jul-to-slf4j-1.7.25.jar</binary-origin>
            </class-path-extension>
            <class-path-extension>
                <runtime-relative-path>ext/postgresql-9.4.1211.jre7.jar</runtime-relative-path>
                <binary-origin>release/modules/ext/postgresql-9.4.1211.jre7.jar</binary-origin>
            </class-path-extension>
            <class-path-extension>
                <runtime-relative-path>ext/slf4j-api-1.7.25.jar</runtime-relative-path>
                <binary-origin>release\modules\ext\slf4j-api-1.7.25.jar</binary-origin>
            </class-path-extension>
            <class-path-extension>
                <runtime-relative-path>ext/geoapi-3.0.1.jar</runtime-relative-path>
                <binary-origin>release\modules\ext\geoapi-3.0.1.jar</binary-origin>
            </class-path-extension>
            <class-path-extension>
                <runtime-relative-path>ext/httpmime-4.5.6.jar</runtime-relative-path>
                <binary-origin>release\modules\ext\httpmime-4.5.6.jar</binary-origin>
            </class-path-extension>
            <class-path-extension>
                <runtime-relative-path>ext/jdom2-2.0.6.jar</runtime-relative-path>
                <binary-origin>release\modules\ext\jdom2-2.0.6.jar</binary-origin>
            </class-path-extension>
            <class-path-extension>
                <runtime-relative-path>ext/httpclient-4.5.6.jar</runtime-relative-path>
                <binary-origin>release\modules\ext\httpclient-4.5.6.jar</binary-origin>
            </class-path-extension>
            <class-path-extension>
                <runtime-relative-path>ext/uimaj-core-3.0.1.jar</runtime-relative-path>
                <binary-origin>release\modules\ext\uimaj-core-3.0.1.jar</binary-origin>
            </class-path-extension>
            <class-path-extension>
                <runtime-relative-path>ext/curator-client-2.8.0.jar</runtime-relative-path>
                <binary-origin>release/modules/ext/curator-client-2.8.0.jar</binary-origin>
            </class-path-extension>
            <class-path-extension>
                <runtime-relative-path>ext/sqlite-jdbc-3.25.2.jar</runtime-relative-path>
                <binary-origin>release/modules/ext/sqlite-jdbc-3.25.2.jar</binary-origin>
            </class-path-extension>
            <class-path-extension>
                <runtime-relative-path>ext/cxf-rt-rs-client-3.3.0.jar</runtime-relative-path>
                <binary-origin>release\modules\ext\cxf-rt-rs-client-3.3.0.jar</binary-origin>
            </class-path-extension>
            <class-path-extension>
                <runtime-relative-path>ext/pdfbox-tools-2.0.13.jar</runtime-relative-path>
                <binary-origin>release\modules\ext\pdfbox-tools-2.0.13.jar</binary-origin>
            </class-path-extension>
            <class-path-extension>
                <runtime-relative-path>ext/grib-4.5.5.jar</runtime-relative-path>
                <binary-origin>release\modules\ext\grib-4.5.5.jar</binary-origin>
            </class-path-extension>
            <class-path-extension>
                <runtime-relative-path>ext/fontbox-2.0.13.jar</runtime-relative-path>
                <binary-origin>release\modules\ext\fontbox-2.0.13.jar</binary-origin>
            </class-path-extension>
            <class-path-extension>
                <runtime-relative-path>ext/activemq-all-5.11.1.jar</runtime-relative-path>
                <binary-origin>release/modules/ext/activemq-all-5.11.1.jar</binary-origin>
            </class-path-extension>
            <class-path-extension>
                <runtime-relative-path>ext/dec-0.1.2.jar</runtime-relative-path>
                <binary-origin>release\modules\ext\dec-0.1.2.jar</binary-origin>
            </class-path-extension>
            <class-path-extension>
                <runtime-relative-path>ext/Rejistry-1.0-SNAPSHOT.jar</runtime-relative-path>
                <binary-origin>release/modules/ext/Rejistry-1.0-SNAPSHOT.jar</binary-origin>
            </class-path-extension>
            <class-path-extension>
<<<<<<< HEAD
                <runtime-relative-path>ext/dd-plist-1.20.jar</runtime-relative-path>
                <binary-origin>release/modules/ext/dd-plist-1.20.jar</binary-origin>
=======
                <runtime-relative-path>ext/rome-1.5.1.jar</runtime-relative-path>
                <binary-origin>release/modules/ext/rome-1.5.1.jar</binary-origin>
>>>>>>> aaf5d4dc
            </class-path-extension>
            <class-path-extension>
                <runtime-relative-path>ext/sevenzipjbinding-AllPlatforms.jar</runtime-relative-path>
                <binary-origin>release/modules/ext/sevenzipjbinding-AllPlatforms.jar</binary-origin>
            </class-path-extension>
            <class-path-extension>
                <runtime-relative-path>ext/bcmail-jdk15on-1.60.jar</runtime-relative-path>
                <binary-origin>release\modules\ext\bcmail-jdk15on-1.60.jar</binary-origin>
            </class-path-extension>
            <class-path-extension>
                <runtime-relative-path>ext/vorbis-java-tika-0.8.jar</runtime-relative-path>
                <binary-origin>release\modules\ext\vorbis-java-tika-0.8.jar</binary-origin>
            </class-path-extension>
        </data>
    </configuration>
</project><|MERGE_RESOLUTION|>--- conflicted
+++ resolved
@@ -482,13 +482,12 @@
                 <binary-origin>release\modules\ext\apache-mime4j-core-0.8.2.jar</binary-origin>
             </class-path-extension>
             <class-path-extension>
-<<<<<<< HEAD
                 <runtime-relative-path>ext/jmatio-1.5.jar</runtime-relative-path>
                 <binary-origin>release\modules\ext\jmatio-1.5.jar</binary-origin>
-=======
+            </class-path-extension>
+            <class-path-extension>
                 <runtime-relative-path>ext/sleuthkit-postgresql-4.6.6.jar</runtime-relative-path>
                 <binary-origin>release/modules/ext/sleuthkit-postgresql-4.6.6.jar</binary-origin>
->>>>>>> aaf5d4dc
             </class-path-extension>
             <class-path-extension>
                 <runtime-relative-path>ext/tika-parsers-1.20.jar</runtime-relative-path>
@@ -499,10 +498,6 @@
                 <binary-origin>release\modules\ext\asm-7.0.jar</binary-origin>
             </class-path-extension>
             <class-path-extension>
-                <runtime-relative-path>ext/sleuthkit-postgresql-4.6.5.jar</runtime-relative-path>
-                <binary-origin>release/modules/ext/sleuthkit-postgresql-4.6.5.jar</binary-origin>
-            </class-path-extension>
-            <class-path-extension>
                 <runtime-relative-path>ext/commons-pool2-2.4.2.jar</runtime-relative-path>
                 <binary-origin>release/modules/ext/commons-pool2-2.4.2.jar</binary-origin>
             </class-path-extension>
@@ -695,13 +690,8 @@
                 <binary-origin>release/modules/ext/Rejistry-1.0-SNAPSHOT.jar</binary-origin>
             </class-path-extension>
             <class-path-extension>
-<<<<<<< HEAD
                 <runtime-relative-path>ext/dd-plist-1.20.jar</runtime-relative-path>
                 <binary-origin>release/modules/ext/dd-plist-1.20.jar</binary-origin>
-=======
-                <runtime-relative-path>ext/rome-1.5.1.jar</runtime-relative-path>
-                <binary-origin>release/modules/ext/rome-1.5.1.jar</binary-origin>
->>>>>>> aaf5d4dc
             </class-path-extension>
             <class-path-extension>
                 <runtime-relative-path>ext/sevenzipjbinding-AllPlatforms.jar</runtime-relative-path>
