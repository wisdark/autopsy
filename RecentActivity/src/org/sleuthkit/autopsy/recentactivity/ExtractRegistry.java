/*
 *
 * Autopsy Forensic Browser
 *
 * Copyright 2012-2019 Basis Technology Corp.
 *
 * Copyright 2012 42six Solutions.
 * Contact: aebadirad <at> 42six <dot> com
 * Project Contact/Architect: carrier <at> sleuthkit <dot> org
 *
 * Licensed under the Apache License, Version 2.0 (the "License");
 * you may not use this file except in compliance with the License.
 * You may obtain a copy of the License at
 *
 *     http://www.apache.org/licenses/LICENSE-2.0
 *
 * Unless required by applicable law or agreed to in writing, software
 * distributed under the License is distributed on an "AS IS" BASIS,
 * WITHOUT WARRANTIES OR CONDITIONS OF ANY KIND, either express or implied.
 * See the License for the specific language governing permissions and
 * limitations under the License.
 */
package org.sleuthkit.autopsy.recentactivity;

import com.google.common.collect.ImmutableList;
import com.google.common.collect.ImmutableMap;
import com.google.common.collect.Lists;
import java.io.File;
import java.io.FileInputStream;
import java.io.FileNotFoundException;
import java.io.FileWriter;
import java.io.IOException;
import java.io.StringReader;
import java.nio.file.Path;
import java.text.ParseException;
import java.text.SimpleDateFormat;
import java.util.*;
import static java.util.Collections.emptySet;
import static java.util.Collections.singleton;
import java.util.function.Predicate;
import java.util.function.Supplier;
import java.util.logging.Level;
import javax.xml.parsers.DocumentBuilder;
import javax.xml.parsers.DocumentBuilderFactory;
import javax.xml.parsers.ParserConfigurationException;
import org.apache.commons.collections4.CollectionUtils;
import static org.apache.commons.lang.StringUtils.isNotEmpty;
import org.openide.modules.InstalledFileLocator;
import org.openide.util.Exceptions;
import org.openide.util.Lookup;
import org.openide.util.NbBundle;
import org.sleuthkit.autopsy.coreutils.ExecUtil;
import org.sleuthkit.autopsy.coreutils.Logger;
import org.sleuthkit.autopsy.coreutils.PlatformUtil;
import org.sleuthkit.autopsy.datamodel.ContentUtils;
import org.sleuthkit.autopsy.ingest.DataSourceIngestModuleProcessTerminator;
import org.sleuthkit.autopsy.ingest.IngestJobContext;
import org.sleuthkit.autopsy.ingest.IngestModule.IngestModuleException;
import org.sleuthkit.autopsy.keywordsearchservice.KeywordSearchService;
import org.sleuthkit.autopsy.recentactivity.UsbDeviceIdMapper.USBInfo;
import org.sleuthkit.datamodel.AbstractFile;
import org.sleuthkit.datamodel.Blackboard;
import org.sleuthkit.datamodel.BlackboardArtifact;
import org.sleuthkit.datamodel.BlackboardArtifact.ARTIFACT_TYPE;
import static org.sleuthkit.datamodel.BlackboardArtifact.ARTIFACT_TYPE.TSK_DEVICE_ATTACHED;
import static org.sleuthkit.datamodel.BlackboardArtifact.ARTIFACT_TYPE.TSK_OS_ACCOUNT;
import static org.sleuthkit.datamodel.BlackboardArtifact.ARTIFACT_TYPE.TSK_OS_INFO;
import static org.sleuthkit.datamodel.BlackboardArtifact.ARTIFACT_TYPE.TSK_RECENT_OBJECT;
import static org.sleuthkit.datamodel.BlackboardArtifact.ARTIFACT_TYPE.TSK_REMOTE_DRIVE;
import static org.sleuthkit.datamodel.BlackboardArtifact.ARTIFACT_TYPE.TSK_WIFI_NETWORK;
import org.sleuthkit.datamodel.BlackboardAttribute;
import org.sleuthkit.datamodel.BlackboardAttribute.ATTRIBUTE_TYPE;
import static org.sleuthkit.datamodel.BlackboardAttribute.ATTRIBUTE_TYPE.TSK_DATETIME;
import static org.sleuthkit.datamodel.BlackboardAttribute.ATTRIBUTE_TYPE.TSK_DATETIME_ACCESSED;
import static org.sleuthkit.datamodel.BlackboardAttribute.ATTRIBUTE_TYPE.TSK_DEVICE_ID;
import static org.sleuthkit.datamodel.BlackboardAttribute.ATTRIBUTE_TYPE.TSK_DEVICE_MAKE;
import static org.sleuthkit.datamodel.BlackboardAttribute.ATTRIBUTE_TYPE.TSK_DEVICE_MODEL;
import static org.sleuthkit.datamodel.BlackboardAttribute.ATTRIBUTE_TYPE.TSK_DOMAIN;
import static org.sleuthkit.datamodel.BlackboardAttribute.ATTRIBUTE_TYPE.TSK_LOCAL_PATH;
import static org.sleuthkit.datamodel.BlackboardAttribute.ATTRIBUTE_TYPE.TSK_NAME;
import static org.sleuthkit.datamodel.BlackboardAttribute.ATTRIBUTE_TYPE.TSK_ORGANIZATION;
import static org.sleuthkit.datamodel.BlackboardAttribute.ATTRIBUTE_TYPE.TSK_OWNER;
import static org.sleuthkit.datamodel.BlackboardAttribute.ATTRIBUTE_TYPE.TSK_PATH;
import static org.sleuthkit.datamodel.BlackboardAttribute.ATTRIBUTE_TYPE.TSK_PROCESSOR_ARCHITECTURE;
import static org.sleuthkit.datamodel.BlackboardAttribute.ATTRIBUTE_TYPE.TSK_PRODUCT_ID;
import static org.sleuthkit.datamodel.BlackboardAttribute.ATTRIBUTE_TYPE.TSK_PROG_NAME;
import static org.sleuthkit.datamodel.BlackboardAttribute.ATTRIBUTE_TYPE.TSK_REMOTE_PATH;
import static org.sleuthkit.datamodel.BlackboardAttribute.ATTRIBUTE_TYPE.TSK_SSID;
import static org.sleuthkit.datamodel.BlackboardAttribute.ATTRIBUTE_TYPE.TSK_TEMP_DIR;
import static org.sleuthkit.datamodel.BlackboardAttribute.ATTRIBUTE_TYPE.TSK_USER_ID;
import static org.sleuthkit.datamodel.BlackboardAttribute.ATTRIBUTE_TYPE.TSK_USER_NAME;
import static org.sleuthkit.datamodel.BlackboardAttribute.ATTRIBUTE_TYPE.TSK_VALUE;
import static org.sleuthkit.datamodel.BlackboardAttribute.ATTRIBUTE_TYPE.TSK_VERSION;
import org.sleuthkit.datamodel.Content;
import org.sleuthkit.datamodel.ReadContentInputStream.ReadContentInputStreamException;
import org.sleuthkit.datamodel.Report;
import org.sleuthkit.datamodel.SleuthkitCase;
import org.sleuthkit.datamodel.TskCoreException;
import org.w3c.dom.DOMException;
import org.w3c.dom.Document;
import org.w3c.dom.Element;
import org.w3c.dom.Node;
import org.w3c.dom.NodeList;
import org.xml.sax.InputSource;
import org.xml.sax.SAXException;
<<<<<<< HEAD
=======
import java.nio.file.Path;
import static java.util.TimeZone.getTimeZone;
import org.openide.util.Lookup;
import org.sleuthkit.autopsy.ingest.IngestModule.IngestModuleException;
import org.sleuthkit.autopsy.ingest.IngestServices;
import org.sleuthkit.autopsy.ingest.ModuleDataEvent;
import org.sleuthkit.autopsy.keywordsearchservice.KeywordSearchService;
import org.sleuthkit.datamodel.ReadContentInputStream.ReadContentInputStreamException;
>>>>>>> 0ba9b769

/**
 * Extract windows registry data using regripper. Runs two versions of
 * regripper. One is the generally available set of plug-ins and the second is a
 * set that were customized for Autopsy to produce a more structured output of
 * XML so that we can parse and turn into blackboard artifacts.
 */
@NbBundle.Messages({
    "RegRipperNotFound=Autopsy RegRipper executable not found.",
    "RegRipperFullNotFound=Full version RegRipper executable not found."
})
class ExtractRegistry extends Extract {

    private static final Logger logger = Logger.getLogger(ExtractRegistry.class.getName());
    private static final String MODULE_NAME = NbBundle.getMessage(ExtractIE.class, "ExtractRegistry.moduleName.text");
    private final static String PARENT_MODULE_NAME = NbBundle.getMessage(ExtractRegistry.class, "ExtractRegistry.parentModuleName.noSpace");
    final private static UsbDeviceIdMapper USB_MAPPER = new UsbDeviceIdMapper();
    final private static String RIP_EXE = "rip.exe";
    final private static String RIP_PL = "rip.pl";
<<<<<<< HEAD
    final private static ImmutableList<String> REG_FILE_NAMES = ImmutableList.of("system", "software", "security", "sam"); //NON-NLS
    private final Path rrHome;  // Path to the Autopsy version of RegRipper
    private final Path rrFullHome; // Path to the full version of RegRipper
    private Content dataSource;
    private IngestJobContext context;

=======
    final private static int MS_IN_SEC = 1000;
    final private static String NEVER_DATE = "Never";
    final private static String SECTION_DIVIDER = "-------------------------";
>>>>>>> 0ba9b769
    private final List<String> rrCmd = new ArrayList<>();
    private final List<String> rrFullCmd = new ArrayList<>();

    ExtractRegistry() throws IngestModuleException {
        InstalledFileLocator installedFileLocator = InstalledFileLocator.getDefault();

        final File rrRoot = installedFileLocator.locate("rr", ExtractRegistry.class.getPackage().getName(), false); //NON-NLS
        if (rrRoot == null) {
            throw new IngestModuleException(Bundle.RegRipperNotFound());
        }
        final File rrFullRoot = installedFileLocator.locate("rr-full", ExtractRegistry.class.getPackage().getName(), false); //NON-NLS
        if (rrFullRoot == null) {
            throw new IngestModuleException(Bundle.RegRipperFullNotFound());
        }

        String executableToRun = PlatformUtil.isWindowsOS() ? RIP_EXE : RIP_PL;

        rrHome = rrRoot.toPath();
        String rrPath = rrHome.resolve(executableToRun).toString();
        if (!(new File(rrPath).exists())) {
            throw new IngestModuleException(Bundle.RegRipperNotFound());
        }

        rrFullHome = rrFullRoot.toPath();
        String rrFullPath = rrFullHome.resolve(executableToRun).toString();
        if (!(new File(rrFullPath).exists())) {
            throw new IngestModuleException(Bundle.RegRipperFullNotFound());
        }

        if (PlatformUtil.isWindowsOS()) {
            rrCmd.add(rrPath);
            rrFullCmd.add(rrFullPath);
        } else {
            String perl;
            File usrBin = new File("/usr/bin/perl");
            File usrLocalBin = new File("/usr/local/bin/perl");
            if (usrBin.canExecute() && usrBin.exists() && !usrBin.isDirectory()) {
                perl = "/usr/bin/perl";
            } else if (usrLocalBin.canExecute() && usrLocalBin.exists() && !usrLocalBin.isDirectory()) {
                perl = "/usr/local/bin/perl";
            } else {
                throw new IngestModuleException("perl not found in your system");
            }
            rrCmd.add(perl);
            rrCmd.add(rrPath);
            rrFullCmd.add(perl);
            rrFullCmd.add(rrFullPath);
        }
    }

    /**
     * Search for the registry hives on the system.
     */
    private List<AbstractFile> findRegistryFiles() {
        List<AbstractFile> allRegistryFiles = new ArrayList<>();

        // find the user-specific ntuser-dat files
        try {
            allRegistryFiles.addAll(fileManager.findFiles(dataSource, "ntuser.dat")); //NON-NLS
        } catch (TskCoreException ex) {
            logger.log(Level.WARNING, "Error fetching 'ntuser.dat' file.", ex); //NON-NLS
        }

        // find the system hives'
        for (String regFileName : REG_FILE_NAMES) {
            try {
                allRegistryFiles.addAll(fileManager.findFiles(dataSource, regFileName, "/system32/config")); //NON-NLS
            } catch (TskCoreException ex) {
                String msg = NbBundle.getMessage(ExtractRegistry.class,
                        "ExtractRegistry.findRegFiles.errMsg.errReadingFile", regFileName);
                logger.log(Level.WARNING, msg, ex);
                this.addErrorMessage(this.getModuleName() + ": " + msg);
            }
        }
        return allRegistryFiles;
    }

    /**
     * Identifies registry files in the database by mtimeItem, runs regripper on
     * them, and parses the output.
     */
    private void analyzeRegistryFiles() {
        List<AbstractFile> allRegistryFiles = findRegistryFiles();

        // open the log file
        FileWriter logFile = null;
        try {
            logFile = new FileWriter(RAImageIngestModule.getRAOutputPath(currentCase, "reg") + File.separator + "regripper-info.txt"); //NON-NLS
        } catch (IOException ex) {
            logger.log(Level.SEVERE, null, ex);
        }

        for (AbstractFile regFile : allRegistryFiles) {
            String regFileName = regFile.getName();
            long regFileId = regFile.getId();
            String regFileNameLocal = RAImageIngestModule.getRATempPath(currentCase, "reg") + File.separator + regFileName;
            String outputPathBase = RAImageIngestModule.getRAOutputPath(currentCase, "reg") + File.separator + regFileName + "-regripper-" + Long.toString(regFileId); //NON-NLS
            File regFileNameLocalFile = new File(regFileNameLocal);
            try {
                ContentUtils.writeToFile(regFile, regFileNameLocalFile, context::dataSourceIngestIsCancelled);
            } catch (ReadContentInputStreamException ex) {
                logger.log(Level.WARNING, String.format("Error reading registry file '%s' (id=%d).",
                        regFile.getName(), regFileId), ex); //NON-NLS
                this.addErrorMessage(
                        NbBundle.getMessage(this.getClass(), "ExtractRegistry.analyzeRegFiles.errMsg.errWritingTemp",
                                this.getModuleName(), regFileName));
                continue;
            } catch (IOException ex) {
                logger.log(Level.SEVERE, String.format("Error writing temp registry file '%s' for registry file '%s' (id=%d).",
                        regFileNameLocal, regFile.getName(), regFileId), ex); //NON-NLS
                this.addErrorMessage(
                        NbBundle.getMessage(this.getClass(), "ExtractRegistry.analyzeRegFiles.errMsg.errWritingTemp",
                                this.getModuleName(), regFileName));
                continue;
            }

            if (context.dataSourceIngestIsCancelled()) {
                break;
            }

            try {
                if (logFile != null) {
                    logFile.write(Long.toString(regFileId) + "\t" + regFile.getUniquePath() + "\n");
                }
            } catch (TskCoreException | IOException ex) {
                logger.log(Level.SEVERE, "Error writing to Regisistry parsing module log file.", ex);
            }

            logger.log(Level.INFO, "{0}- Now getting registry information from {1}", new Object[]{getModuleName(), regFileNameLocal}); //NON-NLS
            RegOutputFiles regOutputFiles = ripRegistryFile(regFileNameLocal, outputPathBase);
            if (context.dataSourceIngestIsCancelled()) {
                break;
            }

            // parse the autopsy-specific output
            if (isNotEmpty(regOutputFiles.autopsyPlugins)) {
                if (parseAutopsyPluginOutput(regOutputFiles.autopsyPlugins, regFile) == false) {
                    this.addErrorMessage(
                            NbBundle.getMessage(this.getClass(), "ExtractRegistry.analyzeRegFiles.failedParsingResults",
                                    this.getModuleName(), regFileName));
                }
            }

            // create a report for the full output
<<<<<<< HEAD
            if (isNotEmpty(regOutputFiles.fullPlugins)) {
=======
            if (!regOutputFiles.fullPlugins.isEmpty()) {
                //parse the full regripper output from SAM hive files
                if (regFileNameLocal.toLowerCase().contains("sam")) {
                    if (parseSamPluginOutput(regOutputFiles.fullPlugins, regFile) == false) {
                        this.addErrorMessage(
                                NbBundle.getMessage(this.getClass(), "ExtractRegistry.analyzeRegFiles.failedParsingResults",
                                        this.getName(), regFileName));
                    }
                }
>>>>>>> 0ba9b769
                try {
                    Report report = currentCase.addReport(regOutputFiles.fullPlugins,
                            NbBundle.getMessage(this.getClass(), "ExtractRegistry.parentModuleName.noSpace"),
                            "RegRipper " + regFile.getUniquePath(), regFile); //NON-NLS

                    // Index the report content so that it will be available for keyword search.
                    KeywordSearchService searchService = Lookup.getDefault().lookup(KeywordSearchService.class);
                    if (null == searchService) {
                        logger.log(Level.WARNING, "Keyword search service not found. Report will not be indexed");
                    } else {
                        searchService.index(report);
                    }
                } catch (TskCoreException e) {
                    this.addErrorMessage("Error adding regripper output as Autopsy report: " + e.getLocalizedMessage()); //NON-NLS
                }
            }

            // delete the hive
            regFileNameLocalFile.delete();
        }

        try {
            if (logFile != null) {
                logFile.close();
            }
        } catch (IOException ex) {
            logger.log(Level.SEVERE, null, ex);
        }
    }

    @Override
    protected String getModuleName() {
        return MODULE_NAME;
    }

    private class RegOutputFiles {

        public String autopsyPlugins = "";
        public String fullPlugins = "";
    }

    /**
     * Execute regripper on the given registry.
     *
     * @param regFilePath     Path to local copy of registry
     * @param outFilePathBase Path to location to save output file to. Base
     *                        mtimeItem that will be extended on
     */
    private RegOutputFiles ripRegistryFile(String regFilePath, String outFilePathBase) {
        String autopsyType = "";    // Type argument for rr for autopsy-specific modules
        String fullType;   // Type argument for rr for full set of modules

        RegOutputFiles regOutputFiles = new RegOutputFiles();

        if (regFilePath.toLowerCase().contains("system")) { //NON-NLS
            autopsyType = "autopsysystem"; //NON-NLS
            fullType = "system"; //NON-NLS
        } else if (regFilePath.toLowerCase().contains("software")) { //NON-NLS
            autopsyType = "autopsysoftware"; //NON-NLS
            fullType = "software"; //NON-NLS
        } else if (regFilePath.toLowerCase().contains("ntuser")) { //NON-NLS
            autopsyType = "autopsyntuser"; //NON-NLS
            fullType = "ntuser"; //NON-NLS
        } else if (regFilePath.toLowerCase().contains("sam")) { //NON-NLS
            //fullType sam output files are parsed for user information
            fullType = "sam"; //NON-NLS
        } else if (regFilePath.toLowerCase().contains("security")) { //NON-NLS
            fullType = "security"; //NON-NLS
        } else {
            return regOutputFiles;
        }

        // run the autopsy-specific set of modules
        if (!autopsyType.isEmpty()) {
            regOutputFiles.autopsyPlugins = outFilePathBase + "-autopsy.txt"; //NON-NLS
            String errFilePath = outFilePathBase + "-autopsy.err.txt"; //NON-NLS
            logger.log(Level.INFO, "Writing RegRipper results to: {0}", regOutputFiles.autopsyPlugins); //NON-NLS
            executeRegRipper(rrCmd, rrHome, regFilePath, autopsyType, regOutputFiles.autopsyPlugins, errFilePath);
        }
        if (context.dataSourceIngestIsCancelled()) {
            return regOutputFiles;
        }

        // run the full set of rr modules
        if (!fullType.isEmpty()) {
            regOutputFiles.fullPlugins = outFilePathBase + "-full.txt"; //NON-NLS
            String errFilePath = outFilePathBase + "-full.err.txt"; //NON-NLS
            logger.log(Level.INFO, "Writing Full RegRipper results to: {0}", regOutputFiles.fullPlugins); //NON-NLS
            executeRegRipper(rrFullCmd, rrFullHome, regFilePath, fullType, regOutputFiles.fullPlugins, errFilePath);
        }
        return regOutputFiles;
    }

    private void executeRegRipper(List<String> regRipperPath, Path regRipperHomeDir, String hiveFilePath, String hiveFileType, String outputFile, String errFile) {
        try {
            List<String> commandLine = new ArrayList<>(regRipperPath);
            commandLine.add("-r"); //NON-NLS
            commandLine.add(hiveFilePath);
            commandLine.add("-f"); //NON-NLS
            commandLine.add(hiveFileType);

            ProcessBuilder processBuilder = new ProcessBuilder(commandLine);
            processBuilder.directory(regRipperHomeDir.toFile()); // RegRipper 2.8 has to be run from its own directory
            processBuilder.redirectOutput(new File(outputFile));
            processBuilder.redirectError(new File(errFile));
            ExecUtil.execute(processBuilder, new DataSourceIngestModuleProcessTerminator(context));
        } catch (IOException ex) {
            logger.log(Level.SEVERE, "Unable to run RegRipper", ex); //NON-NLS
            this.addErrorMessage(NbBundle.getMessage(this.getClass(), "ExtractRegistry.execRegRip.errMsg.failedAnalyzeRegFile", this.getModuleName()));
        }
    }

    // @@@ VERIFY that we are doing the right thing when we parse multiple NTUSER.DAT
    /**
     *
     * @param regFilePath     Path to the output file produced by RegRipper.
     * @param regAbstractFile File object for registry that we are parsing (to
     *                        make blackboard artifacts with)
     *
     * @return
     */
<<<<<<< HEAD
    private boolean parseAutopsyPluginOutput(String regFilePath, AbstractFile regAbstractFile) {
        // Read the file in and create a Document and elements
        Document doc = parseRegistryDoc(regFilePath);
=======
    private boolean parseAutopsyPluginOutput(String regFilePath, AbstractFile regFile) {
        FileInputStream fstream = null;
        try {
            // Read the file in and create a Document and elements
            File regfile = new File(regFilePath);
            fstream = new FileInputStream(regfile);
            String regString = new Scanner(fstream, "UTF-8").useDelimiter("\\Z").next(); //NON-NLS
            String startdoc = "<?xml version=\"1.0\"?><document>"; //NON-NLS
            String result = regString.replaceAll("----------------------------------------", "");
            result = result.replaceAll("\\n", ""); //NON-NLS
            result = result.replaceAll("\\r", ""); //NON-NLS
            result = result.replaceAll("'", "&apos;"); //NON-NLS
            result = result.replaceAll("&", "&amp;"); //NON-NLS
            result = result.replace('\0', ' '); // NON-NLS
            String enddoc = "</document>"; //NON-NLS
            String stringdoc = startdoc + result + enddoc;
            DocumentBuilder builder = DocumentBuilderFactory.newInstance().newDocumentBuilder();
            Document doc = builder.parse(new InputSource(new StringReader(stringdoc)));

            // cycle through the elements in the doc
            Element oroot = doc.getDocumentElement();
            NodeList children = oroot.getChildNodes();
            int len = children.getLength();
            // Add all "usb" dataType nodes to collection of BlackboardArtifacts 
            // that we will submit in a ModuleDataEvent for additional processing.
            Collection<BlackboardArtifact> usbBBartifacts = new ArrayList<>();
            // Add all "ssid" dataType nodes to collection of BlackboardArtifacts 
            // that we will submit in a ModuleDataEvent for additional processing.
            Collection<BlackboardArtifact> wifiBBartifacts = new ArrayList<>();
            for (int i = 0; i < len; i++) {
                Element tempnode = (Element) children.item(i);

                String dataType = tempnode.getNodeName();
                NodeList timenodes = tempnode.getElementsByTagName("mtime"); //NON-NLS
                Long mtime = null;
                if (timenodes.getLength() > 0) {
                    Element timenode = (Element) timenodes.item(0);
                    String etime = timenode.getTextContent();
                    try {
                        Long epochtime = new SimpleDateFormat("EEE MMM d HH:mm:ss yyyy").parse(etime).getTime();
                        mtime = epochtime;
                        String Tempdate = mtime.toString();
                        mtime = Long.valueOf(Tempdate) / MS_IN_SEC;
                    } catch (ParseException ex) {
                        logger.log(Level.WARNING, "Failed to parse epoch time when parsing the registry."); //NON-NLS
                    }
                }
>>>>>>> 0ba9b769

        if (doc == null) {
            return false;
        }

        SleuthkitCase caseDB = currentCase.getSleuthkitCase();

<<<<<<< HEAD
        //collection of BlackboardArtifacts  that we will post to blackboard for additional processing.
        Collection<BlackboardArtifact> artifacts = new HashSet<>();
        // cycle through the elements in the doc
        NodeList children = doc.getDocumentElement().getChildNodes();
        for (int i = 0; i < children.getLength(); i++) {
            Element tempnode = (Element) children.item(i);

            NodeList artroots = tempnode.getElementsByTagName("artifacts"); //NON-NLS
            if (artroots.getLength() == 0) {
                // If there isn't an artifact node, skip this entry
                continue;
            }
            NodeList myartlist = artroots.item(0).getChildNodes();

            String dataType = tempnode.getNodeName();
            // If all artifact nodes should really go under one Blackboard artifact, need to process it differently
            switch (dataType) {
                case "WinVersion":
                    artifacts.addAll(processWinVersion(myartlist, caseDB, regAbstractFile));
                    break;
                case "Profiler":
                    artifacts.addAll(processProfiler(myartlist, caseDB, regAbstractFile));
                    break;
                case "CompName":
                    artifacts.addAll(processCompName(myartlist, caseDB, regAbstractFile));
                    break;
                default:
                    NodeList timenodes = tempnode.getElementsByTagName("mtime"); //NON-NLS
                    Long mtime = null;
                    if (timenodes.getLength() > 0) {
                        String etime = timenodes.item(0).getTextContent();
                        try {
                            mtime = new SimpleDateFormat("EEE MMM d HH:mm:ss yyyy").parse(etime).getTime() / 1000;
                        } catch (ParseException ex) {
                            logger.log(Level.WARNING, "Failed to parse epoch time when parsing the registry."); //NON-NLS
=======
                // If all artifact nodes should really go under one Blackboard artifact, need to process it differently
                switch (dataType) {
                    case "WinVersion": //NON-NLS
                        String version = "";
                        String systemRoot = "";
                        String productId = "";
                        String regOwner = "";
                        String regOrg = "";
                        Long installtime = null;
                        for (int j = 0; j < myartlist.getLength(); j++) {
                            Node artchild = myartlist.item(j);
                            // If it has attributes, then it is an Element (based off API)
                            if (artchild.hasAttributes()) {
                                Element artnode = (Element) artchild;

                                String value = artnode.getTextContent().trim();
                                String name = artnode.getAttribute("name"); //NON-NLS
                                switch (name) {
                                    case "ProductName": // NON-NLS
                                        version = value;
                                        break;
                                    case "CSDVersion": // NON-NLS
                                        // This is dependant on the fact that ProductName shows up first in the module output
                                        version = version + " " + value;
                                        break;
                                    case "SystemRoot": //NON-NLS
                                        systemRoot = value;
                                        break;
                                    case "ProductId": //NON-NLS
                                        productId = value;
                                        break;
                                    case "RegisteredOwner": //NON-NLS
                                        regOwner = value;
                                        break;
                                    case "RegisteredOrganization": //NON-NLS
                                        regOrg = value;
                                        break;
                                    case "InstallDate": //NON-NLS
                                        try {
                                            Long epochtime = new SimpleDateFormat("EEE MMM d HH:mm:ss yyyy").parse(value).getTime();
                                            installtime = epochtime;
                                            String Tempdate = installtime.toString();
                                            installtime = Long.valueOf(Tempdate) / MS_IN_SEC;
                                        } catch (ParseException e) {
                                            logger.log(Level.SEVERE, "RegRipper::Conversion on DateTime -> ", e); //NON-NLS
                                        }
                                        break;
                                    default:
                                        break;
                                }
                            }
                        }
                        try {
                            Collection<BlackboardAttribute> bbattributes = new ArrayList<>();
                            bbattributes.add(new BlackboardAttribute(ATTRIBUTE_TYPE.TSK_PROG_NAME, parentModuleName, version));
                            if (installtime != null) {
                                bbattributes.add(new BlackboardAttribute(ATTRIBUTE_TYPE.TSK_DATETIME, parentModuleName, installtime));
                            }
                            bbattributes.add(new BlackboardAttribute(ATTRIBUTE_TYPE.TSK_PATH, parentModuleName, systemRoot));
                            bbattributes.add(new BlackboardAttribute(ATTRIBUTE_TYPE.TSK_PRODUCT_ID, parentModuleName, productId));
                            bbattributes.add(new BlackboardAttribute(ATTRIBUTE_TYPE.TSK_OWNER, parentModuleName, regOwner));
                            bbattributes.add(new BlackboardAttribute(ATTRIBUTE_TYPE.TSK_ORGANIZATION, parentModuleName, regOrg));

                            // Check if there is already an OS_INFO artifact for this file, and add to that if possible.
                            ArrayList<BlackboardArtifact> results = tskCase.getBlackboardArtifacts(ARTIFACT_TYPE.TSK_OS_INFO, regFile.getId());
                            if (results.isEmpty()) {
                                BlackboardArtifact bbart = regFile.newArtifact(ARTIFACT_TYPE.TSK_OS_INFO);
                                bbart.addAttributes(bbattributes);

                                // index the artifact for keyword search
                                this.indexArtifact(bbart);
                            } else {
                                results.get(0).addAttributes(bbattributes);
                            }

                        } catch (TskCoreException ex) {
                            logger.log(Level.SEVERE, "Error adding installed program artifact to blackboard."); //NON-NLS
>>>>>>> 0ba9b769
                        }
                    }
                    artifacts.addAll(
                            processOtherDataType(myartlist, dataType, regAbstractFile, mtime));
                    break;
            }
        } // for

        if (CollectionUtils.isNotEmpty(artifacts)) {
            try {
                blackboard.postArtifacts(artifacts, PARENT_MODULE_NAME);
            } catch (Blackboard.BlackboardException ex) {
                logger.log(Level.SEVERE, "Error while trying to post usb device artifact.", ex); //NON-NLS
                this.addErrorMessage(Bundle.Extractor_errPostingArtifacts(getModuleName()));
            }
        }
        return true;
    }

    private Document parseRegistryDoc(final String regFilePath) {
        try (FileInputStream fstream = new FileInputStream(regFilePath);) {
            String regString;
            regString = new Scanner(fstream, "UTF-8").useDelimiter("\\Z").next();//NON-NLS
            String result = regString.replaceAll("----------------------------------------", "") // NON-NLS
                    .replaceAll("\\n", "") // NON-NLS
                    .replaceAll("\\r", "") // NON-NLS
                    .replaceAll("'", "&apos;") // NON-NLS
                    .replaceAll("&", "&amp;") // NON-NLS
                    .replace('\0', ' ');  // NON-NLS
            String stringdoc = "<?xml version=\"1.0\"?><document>" + result + "</document>";  // NON-NLS
            DocumentBuilder builder = DocumentBuilderFactory.newInstance().newDocumentBuilder();
            return builder.parse(new InputSource(new StringReader(stringdoc)));
        } catch (ParserConfigurationException ex) {
            logger.log(Level.SEVERE, "Error configuring the registry parser: {0}", ex); //NON-NLS
        } catch (SAXException ex) {
            logger.log(Level.SEVERE, "Error parsing the registry XML: {0}", ex); //NON-NLS
        } catch (FileNotFoundException ex) {
            logger.log(Level.SEVERE, "Error finding the registry file."); //NON-NLS     
        } catch (IOException ex) {
            logger.log(Level.SEVERE, "Error building the document parser: {0}", ex); //NON-NLS
        }
        return null;
    }

    private Collection<BlackboardArtifact> processOtherDataType(NodeList myartlist, String dataType, AbstractFile regAbstractFile, Long mtime) throws IllegalArgumentException, DOMException {
        Collection<BlackboardArtifact> artifacts = new HashSet<>();
        for (int j = 0; j < myartlist.getLength(); j++) {
            Node artchild = myartlist.item(j);

            if (artchild.hasAttributes()) { // If it has attributes, then it is an Element (based off API)
                Element artnode = (Element) artchild;
                String value = artnode.getTextContent().trim();

                Optional<BlackboardArtifact> artifact = Optional.empty();
                switch (dataType) {
                    case "recentdocs": //NON-NLS
                        // BlackboardArtifact bbart = tempDb.getContentById(orgId).newArtifact(ARTIFACT_TYPE.TSK_RECENT_OBJECT);
                        // bbattributes.add(new BlackboardAttribute(ATTRIBUTE_TYPE.TSK_LAST_ACCESSED.getTypeID(), "RecentActivity", dataType, mtime));
                        // bbattributes.add(new BlackboardAttribute(ATTRIBUTE_TYPE.TSK_NAME.getTypeID(), "RecentActivity", dataType, mtimeItem));
                        // bbattributes.add(new BlackboardAttribute(ATTRIBUTE_TYPE.TSK_VALUE.getTypeID(), "RecentActivity", dataType, value));
                        // bbart.addAttributes(bbattributes);
                        // @@@ BC: Why are we ignoring this...
                        break;
<<<<<<< HEAD
                    case "usb"://NON-NLS
                        artifact = processUSB(artnode, regAbstractFile, value);
                        break;
                    case "uninstall"://NON-NLS
                        artifact = processUninstall(artnode, value, regAbstractFile);
                        break;
                    case "office"://NON-NLS
                        artifact = processOffice(artnode, regAbstractFile, mtime, value);
                        break;
                    case "ProcessorArchitecture": //NON-NLS
                        // Architecture is now included under Profiler
                        break;
                    case "ProfileList"://NON-NLS
                        artifact = processProfileList(value, artnode, regAbstractFile);
                        break;
                    case "NtuserNetwork"://NON-NLS
                        artifact = processNtuserNetwork(artnode, value, regAbstractFile);
                        break;
                    case "SSID":
                        artifact = processSSID(artnode, value, regAbstractFile);
                        break;
                    case "shellfolders": // NON-NLS
                        // The User Shell Folders subkey stores the paths to Windows Explorer folders for the current user of the computer
                        // (https://technet.microsoft.com/en-us/library/Cc962613.aspx).
                        // No useful information. Skip.
                        break;
                    default:
                        logger.log(Level.WARNING, "Unrecognized node name: {0}", dataType); //NON-NLS
=======
                    case "Profiler": // NON-NLS
                        String os = "";
                        String procArch = "";
                        String procId = "";
                        String tempDir = "";
                        for (int j = 0; j < myartlist.getLength(); j++) {
                            Node artchild = myartlist.item(j);
                            // If it has attributes, then it is an Element (based off API)
                            if (artchild.hasAttributes()) {
                                Element artnode = (Element) artchild;

                                String value = artnode.getTextContent().trim();
                                String name = artnode.getAttribute("name"); //NON-NLS
                                switch (name) {
                                    case "OS": // NON-NLS
                                        os = value;
                                        break;
                                    case "PROCESSOR_ARCHITECTURE": // NON-NLS
                                        procArch = value;
                                        break;
                                    case "PROCESSOR_IDENTIFIER": //NON-NLS
                                        procId = value;
                                        break;
                                    case "TEMP": //NON-NLS
                                        tempDir = value;
                                        break;
                                    default:
                                        break;
                                }
                            }
                        }
                        try {
                            Collection<BlackboardAttribute> bbattributes = new ArrayList<>();
                            bbattributes.add(new BlackboardAttribute(ATTRIBUTE_TYPE.TSK_VERSION, parentModuleName, os));
                            bbattributes.add(new BlackboardAttribute(ATTRIBUTE_TYPE.TSK_PROCESSOR_ARCHITECTURE, parentModuleName, procArch));
                            bbattributes.add(new BlackboardAttribute(ATTRIBUTE_TYPE.TSK_TEMP_DIR, parentModuleName, tempDir));

                            // Check if there is already an OS_INFO artifact for this file and add to that if possible
                            ArrayList<BlackboardArtifact> results = tskCase.getBlackboardArtifacts(ARTIFACT_TYPE.TSK_OS_INFO, regFile.getId());
                            if (results.isEmpty()) {
                                BlackboardArtifact bbart = regFile.newArtifact(ARTIFACT_TYPE.TSK_OS_INFO);
                                bbart.addAttributes(bbattributes);

                                // index the artifact for keyword search
                                this.indexArtifact(bbart);
                            } else {
                                results.get(0).addAttributes(bbattributes);
                            }
                        } catch (TskCoreException ex) {
                            logger.log(Level.SEVERE, "Error adding os info artifact to blackboard."); //NON-NLS
                        }
                        break;
                    case "CompName": // NON-NLS
                        String compName = "";
                        String domain = "";
                        for (int j = 0; j < myartlist.getLength(); j++) {
                            Node artchild = myartlist.item(j);
                            // If it has attributes, then it is an Element (based off API)
                            if (artchild.hasAttributes()) {
                                Element artnode = (Element) artchild;

                                String value = artnode.getTextContent().trim();
                                String name = artnode.getAttribute("name"); //NON-NLS

                                if (name.equals("ComputerName")) { // NON-NLS
                                    compName = value;
                                } else if (name.equals("Domain")) { // NON-NLS
                                    domain = value;
                                }
                            }
                        }
                        try {
                            Collection<BlackboardAttribute> bbattributes = new ArrayList<>();
                            bbattributes.add(new BlackboardAttribute(ATTRIBUTE_TYPE.TSK_NAME, parentModuleName, compName));
                            bbattributes.add(new BlackboardAttribute(ATTRIBUTE_TYPE.TSK_DOMAIN, parentModuleName, domain));

                            // Check if there is already an OS_INFO artifact for this file and add to that if possible
                            ArrayList<BlackboardArtifact> results = tskCase.getBlackboardArtifacts(ARTIFACT_TYPE.TSK_OS_INFO, regFile.getId());
                            if (results.isEmpty()) {
                                BlackboardArtifact bbart = regFile.newArtifact(ARTIFACT_TYPE.TSK_OS_INFO);
                                bbart.addAttributes(bbattributes);

                                // index the artifact for keyword search
                                this.indexArtifact(bbart);
                            } else {
                                results.get(0).addAttributes(bbattributes);
                            }
                        } catch (TskCoreException ex) {
                            logger.log(Level.SEVERE, "Error adding os info artifact to blackboard."); //NON-NLS
                        }
                        break;
                    default:
                        for (int j = 0; j < myartlist.getLength(); j++) {
                            Node artchild = myartlist.item(j);
                            // If it has attributes, then it is an Element (based off API)
                            if (artchild.hasAttributes()) {
                                Element artnode = (Element) artchild;

                                String value = artnode.getTextContent().trim();
                                Collection<BlackboardAttribute> bbattributes = new ArrayList<>();

                                switch (dataType) {
                                    case "recentdocs": //NON-NLS
                                        // BlackboardArtifact bbart = tskCase.getContentById(orgId).newArtifact(ARTIFACT_TYPE.TSK_RECENT_OBJECT);
                                        // bbattributes.add(new BlackboardAttribute(ATTRIBUTE_TYPE.TSK_LAST_ACCESSED.getTypeID(), "RecentActivity", dataType, mtime));
                                        // bbattributes.add(new BlackboardAttribute(ATTRIBUTE_TYPE.TSK_NAME.getTypeID(), "RecentActivity", dataType, mtimeItem));
                                        // bbattributes.add(new BlackboardAttribute(ATTRIBUTE_TYPE.TSK_VALUE.getTypeID(), "RecentActivity", dataType, value));
                                        // bbart.addAttributes(bbattributes);
                                        // @@@ BC: Why are we ignoring this...
                                        break;
                                    case "usb": //NON-NLS
                                        try {
                                            Long usbMtime = Long.parseLong(artnode.getAttribute("mtime")); //NON-NLS
                                            usbMtime = Long.valueOf(usbMtime.toString());

                                            BlackboardArtifact bbart = regFile.newArtifact(ARTIFACT_TYPE.TSK_DEVICE_ATTACHED);
                                            bbattributes.add(new BlackboardAttribute(ATTRIBUTE_TYPE.TSK_DATETIME, parentModuleName, usbMtime));
                                            String dev = artnode.getAttribute("dev"); //NON-NLS
                                            String make = "";
                                            String model = dev;
                                            if (dev.toLowerCase().contains("vid")) { //NON-NLS
                                                USBInfo info = USB_MAPPER.parseAndLookup(dev);
                                                if (info.getVendor() != null) {
                                                    make = info.getVendor();
                                                }
                                                if (info.getProduct() != null) {
                                                    model = info.getProduct();
                                                }
                                            }
                                            bbattributes.add(new BlackboardAttribute(ATTRIBUTE_TYPE.TSK_DEVICE_MAKE, parentModuleName, make));
                                            bbattributes.add(new BlackboardAttribute(ATTRIBUTE_TYPE.TSK_DEVICE_MODEL, parentModuleName, model));
                                            bbattributes.add(new BlackboardAttribute(ATTRIBUTE_TYPE.TSK_DEVICE_ID, parentModuleName, value));
                                            bbart.addAttributes(bbattributes);

                                            // index the artifact for keyword search
                                            this.indexArtifact(bbart);
                                            // add to collection for ModuleDataEvent
                                            usbBBartifacts.add(bbart);
                                        } catch (TskCoreException ex) {
                                            logger.log(Level.SEVERE, "Error adding device attached artifact to blackboard."); //NON-NLS
                                        }
                                        break;
                                    case "uninstall": //NON-NLS
                                        Long itemMtime = null;
                                        try {
                                            Long epochtime = new SimpleDateFormat("EEE MMM d HH:mm:ss yyyy").parse(artnode.getAttribute("mtime")).getTime(); //NON-NLS
                                            itemMtime = epochtime;
                                            itemMtime = itemMtime / MS_IN_SEC;
                                        } catch (ParseException e) {
                                            logger.log(Level.WARNING, "Failed to parse epoch time for installed program artifact."); //NON-NLS
                                        }

                                        try {
                                            bbattributes.add(new BlackboardAttribute(ATTRIBUTE_TYPE.TSK_PROG_NAME, parentModuleName, value));
                                            bbattributes.add(new BlackboardAttribute(ATTRIBUTE_TYPE.TSK_DATETIME, parentModuleName, itemMtime));
                                            BlackboardArtifact bbart = regFile.newArtifact(ARTIFACT_TYPE.TSK_INSTALLED_PROG);
                                            bbart.addAttributes(bbattributes);

                                            // index the artifact for keyword search
                                            this.indexArtifact(bbart);
                                        } catch (TskCoreException ex) {
                                            logger.log(Level.SEVERE, "Error adding installed program artifact to blackboard."); //NON-NLS
                                        }
                                        break;
                                    case "office": //NON-NLS
                                        String officeName = artnode.getAttribute("name"); //NON-NLS

                                        try {
                                            BlackboardArtifact bbart = regFile.newArtifact(ARTIFACT_TYPE.TSK_RECENT_OBJECT);
                                            // @@@ BC: Consider removing this after some more testing. It looks like an Mtime associated with the root key and not the individual item
                                            if (mtime != null) {
                                                bbattributes.add(new BlackboardAttribute(ATTRIBUTE_TYPE.TSK_DATETIME_ACCESSED, parentModuleName, mtime));
                                            }
                                            bbattributes.add(new BlackboardAttribute(ATTRIBUTE_TYPE.TSK_NAME, parentModuleName, officeName));
                                            bbattributes.add(new BlackboardAttribute(ATTRIBUTE_TYPE.TSK_VALUE, parentModuleName, value));
                                            bbattributes.add(new BlackboardAttribute(ATTRIBUTE_TYPE.TSK_PROG_NAME, parentModuleName, artnode.getNodeName()));
                                            bbart.addAttributes(bbattributes);

                                            // index the artifact for keyword search
                                            this.indexArtifact(bbart);
                                        } catch (TskCoreException ex) {
                                            logger.log(Level.SEVERE, "Error adding recent object artifact to blackboard."); //NON-NLS
                                        }
                                        break;

                                    case "ProcessorArchitecture": //NON-NLS
                                        // Architecture is now included under Profiler
                                        //try {
                                        //    String processorArchitecture = value;
                                        //    if (processorArchitecture.equals("AMD64"))
                                        //        processorArchitecture = "x86-64";

                                        //    BlackboardArtifact bbart = regFile.newArtifact(ARTIFACT_TYPE.TSK_OS_INFO);
                                        //    bbattributes.add(new BlackboardAttribute(ATTRIBUTE_TYPE.TSK_PROCESSOR_ARCHITECTURE.getTypeID(), parentModuleName, processorArchitecture));
                                        //    bbart.addAttributes(bbattributes);
                                        //} catch (TskCoreException ex) {
                                        //    logger.log(Level.SEVERE, "Error adding os info artifact to blackboard."); //NON-NLS
                                        //}
                                        break;

                                    case "ProfileList": //NON-NLS
                                        try {
                                            String homeDir = value;
                                            String sid = artnode.getAttribute("sid"); //NON-NLS
                                            String username = artnode.getAttribute("username"); //NON-NLS
                                            BlackboardArtifact bbart = null;
                                            try {
                                                //check if any of the existing artifacts match this username
                                                ArrayList<BlackboardArtifact> existingArtifacts = currentCase.getSleuthkitCase().getBlackboardArtifacts(ARTIFACT_TYPE.TSK_OS_ACCOUNT);
                                                for (BlackboardArtifact artifact : existingArtifacts) {
                                                    if (artifact.getDataSource().getId() == regFile.getDataSourceObjectId()) {
                                                        BlackboardAttribute attribute = artifact.getAttribute(new BlackboardAttribute.Type(ATTRIBUTE_TYPE.TSK_USER_ID));
                                                        if (attribute != null && attribute.getValueString().equals(sid)) {
                                                            bbart = artifact;
                                                            break;
                                                        }
                                                    }
                                                }
                                            } catch (TskCoreException ex) {
                                                logger.log(Level.WARNING, "Error getting existing os account artifact", ex);
                                            }
                                            if (bbart == null) {
                                                //create new artifact
                                                bbart = regFile.newArtifact(ARTIFACT_TYPE.TSK_OS_ACCOUNT);
                                                bbattributes.add(new BlackboardAttribute(ATTRIBUTE_TYPE.TSK_USER_NAME,
                                                        parentModuleName, username));
                                                bbattributes.add(new BlackboardAttribute(ATTRIBUTE_TYPE.TSK_USER_ID,
                                                        parentModuleName, sid));
                                                bbattributes.add(new BlackboardAttribute(ATTRIBUTE_TYPE.TSK_PATH,
                                                        parentModuleName, homeDir));
                                            } else {
                                                //add attributes to existing artifact
                                                BlackboardAttribute bbattr = bbart.getAttribute(new BlackboardAttribute.Type(ATTRIBUTE_TYPE.TSK_USER_NAME));
                                                
                                                if (bbattr == null) {
                                                    bbattributes.add(new BlackboardAttribute(ATTRIBUTE_TYPE.TSK_USER_NAME,
                                                            parentModuleName, username));
                                                }
                                                bbattr = bbart.getAttribute(new BlackboardAttribute.Type(ATTRIBUTE_TYPE.TSK_PATH));
                                                if (bbattr == null) {
                                                    bbattributes.add(new BlackboardAttribute(ATTRIBUTE_TYPE.TSK_PATH,
                                                            parentModuleName, homeDir));
                                                }
                                            }
                                            bbart.addAttributes(bbattributes);
                                            // index the artifact for keyword search
                                            this.indexArtifact(bbart);
                                        } catch (TskCoreException ex) {
                                            logger.log(Level.SEVERE, "Error adding account artifact to blackboard."); //NON-NLS
                                        }
                                        break;

                                    case "NtuserNetwork": // NON-NLS
                                        try {
                                            String localPath = artnode.getAttribute("localPath"); //NON-NLS
                                            String remoteName = value;
                                            BlackboardArtifact bbart = regFile.newArtifact(ARTIFACT_TYPE.TSK_REMOTE_DRIVE);
                                            bbattributes.add(new BlackboardAttribute(ATTRIBUTE_TYPE.TSK_LOCAL_PATH,
                                                    parentModuleName, localPath));
                                            bbattributes.add(new BlackboardAttribute(ATTRIBUTE_TYPE.TSK_REMOTE_PATH,
                                                    parentModuleName, remoteName));
                                            bbart.addAttributes(bbattributes);
                                            // index the artifact for keyword search
                                            this.indexArtifact(bbart);
                                        } catch (TskCoreException ex) {
                                            logger.log(Level.SEVERE, "Error adding network artifact to blackboard."); //NON-NLS
                                        }
                                        break;
                                    case "SSID": // NON-NLS
                                        String adapter = artnode.getAttribute("adapter"); //NON-NLS
                                        try {
                                            Long lastWriteTime = Long.parseLong(artnode.getAttribute("writeTime")); //NON-NLS
                                            lastWriteTime = Long.valueOf(lastWriteTime.toString());
                                            bbattributes.add(new BlackboardAttribute(ATTRIBUTE_TYPE.TSK_SSID, parentModuleName, value));
                                            bbattributes.add(new BlackboardAttribute(ATTRIBUTE_TYPE.TSK_DATETIME, parentModuleName, lastWriteTime));
                                            bbattributes.add(new BlackboardAttribute(ATTRIBUTE_TYPE.TSK_DEVICE_ID, parentModuleName, adapter));
                                            BlackboardArtifact bbart = regFile.newArtifact(ARTIFACT_TYPE.TSK_WIFI_NETWORK);
                                            bbart.addAttributes(bbattributes);
                                            // index the artifact for keyword search
                                            this.indexArtifact(bbart);
                                            wifiBBartifacts.add(bbart);
                                        } catch (TskCoreException ex) {
                                            logger.log(Level.SEVERE, "Error adding SSID artifact to blackboard."); //NON-NLS
                                        }
                                        break;
                                    case "shellfolders": // NON-NLS
                                        // The User Shell Folders subkey stores the paths to Windows Explorer folders for the current user of the computer
                                        // (https://technet.microsoft.com/en-us/library/Cc962613.aspx).
                                        // No useful information. Skip.
                                        break;

                                    default:
                                        logger.log(Level.WARNING, "Unrecognized node name: {0}", dataType); //NON-NLS
                                        break;
                                }
                            }
                        }
>>>>>>> 0ba9b769
                        break;
                }
                artifact.ifPresent(artifacts::add);
            }
        }
        return artifacts;
    }

    private Optional<BlackboardArtifact> processSSID(Element artnode, String SSID, AbstractFile regAbstractFile) {

        try {

            List<BlackboardAttribute> bbattributes = Arrays.asList(
                    new BlackboardAttribute(
                            TSK_SSID, PARENT_MODULE_NAME,
                            SSID),
                    new BlackboardAttribute(
                            TSK_DATETIME, PARENT_MODULE_NAME,
                            Long.parseLong(artnode.getAttribute("writeTime"))), //NON-NLS
                    new BlackboardAttribute(
                            TSK_DEVICE_ID, PARENT_MODULE_NAME,
                            artnode.getAttribute("adapter")));  //NON-NLS

            BlackboardArtifact bbart = regAbstractFile.newArtifact(TSK_WIFI_NETWORK);
            bbart.addAttributes(bbattributes);
            return Optional.of(bbart);
        } catch (TskCoreException ex) {
            logger.log(Level.SEVERE, "Error adding SSID artifact to blackboard."); //NON-NLS
        }
        return Optional.empty();
    }

    private Optional<BlackboardArtifact> processNtuserNetwork(Element artnode, String remoteName, AbstractFile regAbstractFile) throws IllegalArgumentException {

        try {
            List<BlackboardAttribute> bbattributes = Arrays.asList(
                    new BlackboardAttribute(
                            TSK_LOCAL_PATH, PARENT_MODULE_NAME,
                            artnode.getAttribute("localPath")), //NON-NLS
                    new BlackboardAttribute(
                            TSK_REMOTE_PATH, PARENT_MODULE_NAME,
                            remoteName));

            BlackboardArtifact bbart = regAbstractFile.newArtifact(TSK_REMOTE_DRIVE);
            bbart.addAttributes(bbattributes);
            return Optional.of(bbart);
        } catch (TskCoreException ex) {
            logger.log(Level.SEVERE, "Error adding network drive artifact to blackboard."); //NON-NLS
        }
        return Optional.empty();
    }

    private Optional<BlackboardArtifact> processProfileList(String homeDir, Element artnode, AbstractFile regFile) throws IllegalArgumentException {
        String sid = artnode.getAttribute("sid"); //NON-NLS
        String username = artnode.getAttribute("username"); //NON-NLS
        BlackboardArtifact bbart = null;

        try {
            BlackboardAttribute.Type userAttrType = new BlackboardAttribute.Type(TSK_USER_ID);

            //check if any of the existing artifacts match this username
            ArrayList<BlackboardArtifact> existingArtifacts = currentCase.getSleuthkitCase().getBlackboardArtifacts(TSK_OS_ACCOUNT);

            for (BlackboardArtifact artifact : existingArtifacts) {
                if (artifact.getDataSource().getId() == regFile.getDataSourceObjectId()) {
                    BlackboardAttribute attribute = artifact.getAttribute(userAttrType);
                    if (attribute != null && attribute.getValueString().equals(sid)) {
                        bbart = artifact;
                        break;
                    }
                }
            }
<<<<<<< HEAD
        } catch (TskCoreException ex) {
            logger.log(Level.WARNING, "Error getting existing os account artifact", ex);
        }
        try {
            Collection<BlackboardAttribute> bbattributes = new ArrayList<>();
            if (bbart == null) {
                //create new artifact
                bbart = regFile.newArtifact(TSK_OS_ACCOUNT);
                bbattributes.addAll(Arrays.asList(
                        new BlackboardAttribute(
                                TSK_USER_NAME, MODULE_NAME,
                                username),
                        new BlackboardAttribute(
                                TSK_USER_ID, MODULE_NAME,
                                sid),
                        new BlackboardAttribute(
                                TSK_PATH, MODULE_NAME,
                                homeDir)
                ));
            } else {
                //add attributes to existing artifact
                if (bbart.getAttribute(new BlackboardAttribute.Type(TSK_USER_NAME)) == null) {
                    bbattributes.add(new BlackboardAttribute(
                            TSK_USER_NAME, MODULE_NAME,
                            username));
                }
                if (bbart.getAttribute(new BlackboardAttribute.Type(TSK_PATH)) == null) {
                    bbattributes.add(new BlackboardAttribute(
                            TSK_PATH, MODULE_NAME,
                            homeDir));
                }
            }
            bbart.addAttributes(bbattributes);
            // index the artifact for keyword search
            blackboard.postArtifact(bbart, MODULE_NAME);
            return Optional.of(bbart);
        } catch (TskCoreException | Blackboard.BlackboardException ex2) {
            logger.log(Level.SEVERE, "Error adding account artifact to blackboard.", ex2); //NON-NLS
        }
        //NON-NLS
        return Optional.empty();
    }

    private Optional<BlackboardArtifact> processOffice(Element artnode, AbstractFile regAbstractFile, Long mtime, String value) throws IllegalArgumentException {
        try {
            List<BlackboardAttribute> bbattributes = Lists.newArrayList(
                    new BlackboardAttribute(
                            TSK_NAME, PARENT_MODULE_NAME,
                            artnode.getAttribute("name")), //NON-NLS
                    new BlackboardAttribute(
                            TSK_VALUE, PARENT_MODULE_NAME,
                            value),
                    new BlackboardAttribute(
                            TSK_PROG_NAME, PARENT_MODULE_NAME,
                            artnode.getNodeName()));

            // @@@ BC: Consider removing this after some more testing. It looks like an Mtime associated with the root key and not the individual item
            if (mtime != null) {
                bbattributes.add(new BlackboardAttribute(TSK_DATETIME_ACCESSED, PARENT_MODULE_NAME, mtime));
            }
            BlackboardArtifact bbart = regAbstractFile.newArtifact(TSK_RECENT_OBJECT);
            bbart.addAttributes(bbattributes);
            return Optional.of(bbart);
        } catch (TskCoreException ex) {
            logger.log(Level.SEVERE, "Error adding recent object artifact to blackboard."); //NON-NLS
        }
        return Optional.empty();
    }

    private Optional<BlackboardArtifact> processUninstall(Element artnode, String progName, AbstractFile regAbstractFile) throws IllegalArgumentException {
        Long itemMtime = null;
        try {
            Long epochtime = new SimpleDateFormat("EEE MMM d HH:mm:ss yyyy").parse(artnode.getAttribute("mtime")).getTime(); //NON-NLS
            itemMtime = epochtime / 1000;
        } catch (ParseException e) {
            logger.log(Level.WARNING, "Failed to parse epoch time for installed program artifact."); //NON-NLS
        }

        try {
            List<BlackboardAttribute> bbattributes = Lists.newArrayList(
                    new BlackboardAttribute(
                            TSK_PROG_NAME, PARENT_MODULE_NAME,
                            progName),
                    new BlackboardAttribute(
                            TSK_DATETIME, PARENT_MODULE_NAME,
                            itemMtime));
            BlackboardArtifact bbart = regAbstractFile.newArtifact(ARTIFACT_TYPE.TSK_INSTALLED_PROG);
            bbart.addAttributes(bbattributes);
            return Optional.of(bbart);
        } catch (TskCoreException ex) {
            logger.log(Level.SEVERE, "Error adding installed program artifact to blackboard."); //NON-NLS
        }
        return Optional.empty();
    }

    private Optional<BlackboardArtifact> processUSB(Element artnode, AbstractFile regAbstractFile, String deviceID) throws IllegalArgumentException {

        try {
            String model = artnode.getAttribute("dev"); //NON-NLS
            String make = "";
            if (model.toLowerCase().contains("vid")) { //NON-NLS
                USBInfo info = USB_MAPPER.parseAndLookup(model);
                if (info.getVendor() != null) {
                    make = info.getVendor();
                }
                if (info.getProduct() != null) {
                    model = info.getProduct();
                }
            }

            List<BlackboardAttribute> bbattributes = Lists.newArrayList(
                    new BlackboardAttribute(
                            TSK_DATETIME, PARENT_MODULE_NAME,
                            Long.parseLong(artnode.getAttribute("mtime"))),
                    new BlackboardAttribute(
                            TSK_DEVICE_MAKE, PARENT_MODULE_NAME,
                            make),
                    new BlackboardAttribute(
                            TSK_DEVICE_MODEL, PARENT_MODULE_NAME,
                            model),
                    new BlackboardAttribute(
                            TSK_DEVICE_ID, PARENT_MODULE_NAME,
                            deviceID));
            BlackboardArtifact bbart = regAbstractFile.newArtifact(TSK_DEVICE_ATTACHED);
            bbart.addAttributes(bbattributes);
            return Optional.of(bbart);
        } catch (TskCoreException ex) {
            logger.log(Level.SEVERE, "Error adding device attached artifact to blackboard."); //NON-NLS
        }
        return Optional.empty();
    }

    private Collection<BlackboardArtifact> processCompName(NodeList myartlist, SleuthkitCase caseDB, AbstractFile regAbstractFile) throws DOMException, IllegalArgumentException {
        String compName = "";
        String domain = "";
        for (int j = 0; j < myartlist.getLength(); j++) {
            Node artchild = myartlist.item(j);
            // If it has attributes, then it is an Element (based off API)
            if (artchild.hasAttributes()) {
                Element artnode = (Element) artchild;

                String value = artnode.getTextContent().trim();
                String name = artnode.getAttribute("name"); //NON-NLS

                if (name.equals("ComputerName")) { // NON-NLS
                    compName = value;
                } else if (name.equals("Domain")) { // NON-NLS
                    domain = value;
                }

            }
        }
        try {
            List<BlackboardAttribute> bbattributes = Lists.newArrayList(
                    new BlackboardAttribute(
                            TSK_NAME, PARENT_MODULE_NAME,
                            compName),
                    new BlackboardAttribute(
                            TSK_DOMAIN, PARENT_MODULE_NAME,
                            domain));

            // Check if there is already an OS_INFO artifact for this file and add to that if possible
            ArrayList<BlackboardArtifact> results = caseDB.getBlackboardArtifacts(TSK_OS_INFO, regAbstractFile.getId());

            BlackboardArtifact bbart = results.isEmpty()
                    ? regAbstractFile.newArtifact(TSK_OS_INFO)
                    : results.get(0);
            bbart.addAttributes(bbattributes);
            return singleton(bbart); //todo: this may cause it to be re-indexed? is that okay?
        } catch (TskCoreException ex) {
            logger.log(Level.SEVERE, "Error adding os info artifact to blackboard."); //NON-NLS
        }
        return emptySet();
    }

    private Collection<BlackboardArtifact> processProfiler(NodeList myartlist, SleuthkitCase caseDB, AbstractFile regAbstractFile) throws IllegalArgumentException, DOMException {
        //map from node attribute names to tsk ATTRIBUTE_TYPE.
        Map<String, ATTRIBUTE_TYPE> keys = ImmutableMap.of(
          //      "PROCESSOR_IDENTIFIER", null,// TODO: should this go into an attribute?         //NON-NLS
                "OS", TSK_VERSION, //NON-NLS
                "PROCESSOR_ARCHITECTURE", TSK_PROCESSOR_ARCHITECTURE, //NON-NLS
                "TEMP", TSK_TEMP_DIR);        //NON-NLS

        List<BlackboardAttribute> bbattributes = new ArrayList<>();

        //parse the NodeList into black board attributes
        for (int j = 0; j < myartlist.getLength(); j++) {
            Node artchild = myartlist.item(j);
            // If it has attributes, then it is an Element (based off API)
            if (artchild.hasAttributes()) {
                Element artnode = (Element) artchild;
                ATTRIBUTE_TYPE attributeType = keys.get(artnode.getAttribute("name")); //NON-NLS
                if (attributeType != null) {
                    bbattributes.add(new BlackboardAttribute(attributeType, PARENT_MODULE_NAME, artnode.getTextContent().trim()));
=======
            return true;
        } catch (FileNotFoundException ex) {
            logger.log(Level.SEVERE, "Error finding the registry file.", ex); //NON-NLS
        } catch (SAXException ex) {
            logger.log(Level.SEVERE, "Error parsing the registry XML: {0}", ex); //NON-NLS
        } catch (IOException ex) {
            logger.log(Level.SEVERE, "Error building the document parser: {0}", ex); //NON-NLS
        } catch (ParserConfigurationException ex) {
            logger.log(Level.SEVERE, "Error configuring the registry parser: {0}", ex); //NON-NLS
        } finally {
            try {
                if (fstream != null) {
                    fstream.close();
>>>>>>> 0ba9b769
                }
            }
        }
        try {
            // Check if there is already an OS_INFO artifact for this file and add to that if possible
            ArrayList<BlackboardArtifact> results = caseDB.getBlackboardArtifacts(TSK_OS_INFO, regAbstractFile.getId());
            BlackboardArtifact bbart = results.isEmpty()
                    ? regAbstractFile.newArtifact(TSK_OS_INFO)
                    : results.get(0);
            bbart.addAttributes(bbattributes);
            return singleton(bbart);
        } catch (TskCoreException ex) {
            logger.log(Level.SEVERE, "Error adding os info artifact to blackboard."); //NON-NLS
        }
        return emptySet();
    }

    private Collection< BlackboardArtifact> processWinVersion(NodeList myartlist, SleuthkitCase caseDB, AbstractFile regAbstractFile) throws NumberFormatException, IllegalArgumentException, DOMException {
        String version = "";
        String systemRoot = "";
        String productId = "";
        String regOwner = "";
        String regOrg = "";
        Long installtime = null;
        for (int j = 0; j < myartlist.getLength(); j++) {
            Node artchild = myartlist.item(j);
            // If it has attributes, then it is an Element (based off API)
            if (artchild.hasAttributes()) {
                Element artnode = (Element) artchild;

                String value = artnode.getTextContent().trim();
                String name = artnode.getAttribute("name"); //NON-NLS
                switch (name) {
                    case "ProductName": // NON-NLS
                        version = value;
                        break;
                    case "CSDVersion": // NON-NLS
                        // This is dependant on the fact that ProductName shows up first in the module output
                        version = version + " " + value;
                        break;
                    case "SystemRoot": //NON-NLS
                        systemRoot = value;
                        break;
                    case "ProductId": //NON-NLS
                        productId = value;
                        break;
                    case "RegisteredOwner": //NON-NLS
                        regOwner = value;
                        break;
                    case "RegisteredOrganization": //NON-NLS
                        regOrg = value;
                        break;
                    case "InstallDate": //NON-NLS
                        try {
                            installtime = new SimpleDateFormat("EEE MMM d HH:mm:ss yyyy").parse(value).getTime() / 1000;
                        } catch (ParseException e) {
                            logger.log(Level.SEVERE, "RegRipper::Conversion on DateTime -> ", e); //NON-NLS
                        }
                        break;
                }
            }
        }//for 

        try {
            List<BlackboardAttribute> bbattributes = Lists.newArrayList(
                    new BlackboardAttribute(
                            TSK_PROG_NAME, PARENT_MODULE_NAME,
                            version),
                    new BlackboardAttribute(
                            TSK_PATH, PARENT_MODULE_NAME,
                            systemRoot),
                    new BlackboardAttribute(
                            TSK_PRODUCT_ID, PARENT_MODULE_NAME,
                            productId),
                    new BlackboardAttribute(
                            TSK_OWNER, PARENT_MODULE_NAME,
                            regOwner),
                    new BlackboardAttribute(
                            TSK_ORGANIZATION, PARENT_MODULE_NAME,
                            regOrg
                    ));
            if (installtime != null) {
                bbattributes.add(new BlackboardAttribute(
                        TSK_DATETIME, PARENT_MODULE_NAME,
                        installtime));
            }
            // Check if there is already an OS_INFO artifact for this file, and add to that if possible.
            ArrayList<BlackboardArtifact> results = caseDB.getBlackboardArtifacts(TSK_OS_INFO, regAbstractFile.getId());
            BlackboardArtifact bbart = results.isEmpty()
                    ? regAbstractFile.newArtifact(TSK_OS_INFO)
                    : results.get(0);
            bbart.addAttributes(bbattributes);
            return Collections.singleton(bbart);
        } catch (TskCoreException ex) {
            logger.log(Level.SEVERE, "Error adding installed program artifact to blackboard."); //NON-NLS
        }
        return Collections.emptySet();
    }

    /**
     * Parse the output of the SAM regripper plugin to get additional Account
     * information
     *
     * @param regFilePath     the path to the registry file being parsed
     * @param regAbstractFile the file to associate newly created artifacts with
     *
     * @return true if successful, false if parsing failed at some point
     */
    private boolean parseSamPluginOutput(String regFilePath, AbstractFile regAbstractFile) {
        File regfile = new File(regFilePath);
        String parentModuleName = NbBundle.getMessage(this.getClass(), "ExtractRegistry.parentModuleName.noSpace");
        SimpleDateFormat regRipperTimeFormat = new SimpleDateFormat("EEE MMM dd HH:mm:ss yyyy 'Z'");
        regRipperTimeFormat.setTimeZone(getTimeZone("GMT"));
        try (BufferedReader bufferedReader = new BufferedReader(new FileReader(regfile))) {
            // Read the file in and create a Document and elements
            String userInfoSection = "User Information";
            String previousLine = null;
            String line = bufferedReader.readLine();
            Set<UserInfo> userSet = new HashSet<>();
            while (line != null) {
                if (line.contains(SECTION_DIVIDER) && previousLine != null) {
                    if (previousLine.contains(userInfoSection)) {
                        readUsers(bufferedReader, userSet);
                    } 
                }
                previousLine = line;
                line = bufferedReader.readLine();
            }
            Map<String, UserInfo> userInfoMap = new HashMap<>();
            //load all the user info which was read into a map
            for (UserInfo userInfo : userSet) {
                userInfoMap.put(userInfo.getUserSid(), userInfo);
            }
            //get all existing OS account artifacts
            List<BlackboardArtifact> existingOsAccounts = tskCase.getBlackboardArtifacts(ARTIFACT_TYPE.TSK_OS_ACCOUNT);
            for (BlackboardArtifact osAccount : existingOsAccounts) {
                //if the OS Account artifact was from the same data source check the user id
                if (osAccount.getDataSource().getId() == regAbstractFile.getDataSourceObjectId()) {
                    BlackboardAttribute existingUserId = osAccount.getAttribute(new BlackboardAttribute.Type(ATTRIBUTE_TYPE.TSK_USER_ID));
                    if (existingUserId != null) {
                        UserInfo userInfo = userInfoMap.remove(existingUserId.getValueString().trim());
                        //if the existing user id matches a user id which we parsed information for check if that information exists and if it doesn't add it
                        if (userInfo != null) {
                            Collection<BlackboardAttribute> bbattributes = new ArrayList<>();
                            if (userInfo.getAccountCreatedDate() != null && !userInfo.getAccountCreatedDate().equals(NEVER_DATE)) {
                                bbattributes.add(new BlackboardAttribute(ATTRIBUTE_TYPE.TSK_DATETIME_CREATED,
                                        parentModuleName, regRipperTimeFormat.parse(userInfo.getAccountCreatedDate()).getTime() / MS_IN_SEC));
                            }
                            if (userInfo.getLastLoginDate() != null && !userInfo.getLastLoginDate().equals(NEVER_DATE)) {
                                bbattributes.add(new BlackboardAttribute(ATTRIBUTE_TYPE.TSK_DATETIME_ACCESSED,
                                        parentModuleName, regRipperTimeFormat.parse(userInfo.getLastLoginDate()).getTime() / MS_IN_SEC));
                            }
                            bbattributes.add(new BlackboardAttribute(ATTRIBUTE_TYPE.TSK_COUNT,
                                    parentModuleName, userInfo.getLoginCount()));
                            osAccount.addAttributes(bbattributes);
                        }
                    }
                }
            }
            //add remaining userinfos as accounts;
            for (String userId : userInfoMap.keySet()) {
                UserInfo userInfo = userInfoMap.get(userId);
                Collection<BlackboardAttribute> bbattributes = new ArrayList<>();
                BlackboardArtifact bbart = regAbstractFile.newArtifact(ARTIFACT_TYPE.TSK_OS_ACCOUNT);
                bbattributes.add(new BlackboardAttribute(ATTRIBUTE_TYPE.TSK_USER_NAME,
                        parentModuleName, userInfo.getUserName()));
                bbattributes.add(new BlackboardAttribute(ATTRIBUTE_TYPE.TSK_USER_ID,
                        parentModuleName, userId));
                if (userInfo.getAccountCreatedDate() != null && !userInfo.getAccountCreatedDate().equals(NEVER_DATE)) {
                    bbattributes.add(new BlackboardAttribute(ATTRIBUTE_TYPE.TSK_DATETIME_CREATED,
                            parentModuleName, regRipperTimeFormat.parse(userInfo.getAccountCreatedDate()).getTime() / MS_IN_SEC));
                }
                if (userInfo.getLastLoginDate() != null && !userInfo.getLastLoginDate().equals(NEVER_DATE)) {
                    bbattributes.add(new BlackboardAttribute(ATTRIBUTE_TYPE.TSK_DATETIME_ACCESSED,
                            parentModuleName, regRipperTimeFormat.parse(userInfo.getLastLoginDate()).getTime() / MS_IN_SEC));
                }
                bbattributes.add(new BlackboardAttribute(ATTRIBUTE_TYPE.TSK_COUNT,
                        parentModuleName, userInfo.getLoginCount()));
                bbart.addAttributes(bbattributes);
                // index the artifact for keyword search
                this.indexArtifact(bbart);
            }
            //store set of attributes to make artifact for later in collection of artifact like objects
            return true;
        } catch (FileNotFoundException ex) {
            logger.log(Level.SEVERE, "Error finding the registry file.", ex); //NON-NLS
        } catch (IOException ex) {
            logger.log(Level.SEVERE, "Error building the document parser: {0}", ex); //NON-NLS
        } catch (ParseException ex) {
            logger.log(Level.SEVERE, "Error parsing the the date from the registry file", ex); //NON-NLS
        } catch (TskCoreException ex) {
             logger.log(Level.SEVERE, "Error updating TSK_OS_ACCOUNT artifacts to include newly parsed data.", ex); //NON-NLS
        }
        return false;
    }

    /**
     * Read the User Information section of the SAM regripper plugin's output
     * and collect user account information from the file.
     *
     * @param bufferedReader a buffered reader for the file which contains the
     *                       user information
     * @param users          the set to add UserInfo objects representing the
     *                       users found to
     *
     * @throws IOException
     */
    private void readUsers(BufferedReader bufferedReader, Set<UserInfo> users) throws IOException {
        String userNameLabel = "Username        :";
        String sidLabel = "SID             :";
        String accountCreatedLabel = "Account Created :";
        String loginCountLabel = "Login Count     :";
        String lastLoginLabel = "Last Login Date :";
        String line = bufferedReader.readLine();
        //read until end of file or next section divider
        String userName = "";
        while (line != null && !line.contains(SECTION_DIVIDER)) {
            //when a user name field exists read the name and id number
            if (line.contains(userNameLabel)) {
                String userNameAndIdString = line.replace(userNameLabel, "");
                userName = userNameAndIdString.substring(0, userNameAndIdString.lastIndexOf('[')).trim();
            }
            else if (line.contains(sidLabel) && !userName.isEmpty()){
                String sid = line.replace(sidLabel, "").trim();
                UserInfo userInfo = new UserInfo(userName, sid);
                //continue reading this users information until end of file or a blank line between users
                line = bufferedReader.readLine();
                while (line != null && !line.isEmpty()) {
                    if (line.contains(accountCreatedLabel)) {
                        userInfo.setAccountCreatedDate(line.replace(accountCreatedLabel, "").trim());
                    } else if (line.contains(loginCountLabel)) {
                        userInfo.setLoginCount(Integer.parseInt(line.replace(loginCountLabel, "").trim()));
                    } else if (line.contains(lastLoginLabel)) {
                        userInfo.setLastLoginDate(line.replace(lastLoginLabel, "").trim());
                    }
                    line = bufferedReader.readLine();
                }
                users.add(userInfo);
                userName = "";
            }
            line = bufferedReader.readLine();
        }
    }

    @Override
    public void process(Content dataSource, IngestJobContext context) {
        this.dataSource = dataSource;
        this.context = context;
        analyzeRegistryFiles();

    }

    /**
     * Class for organizing information associated with a TSK_OS_ACCOUNT before
     * the artifact is created.
     */
    private class UserInfo {

        private final String userName;
        private final String userSid;
        private String lastLoginDate;
        private String accountCreatedDate;
        private int loginCount = 0;

        /**
         * Create a UserInfo object
         *
         * @param name         - the os user account name
         * @param userSidString - the SID for the user account
         */
        private UserInfo(String name, String userSidString) {
            userName = name;
            userSid = userSidString;
        }

        /**
         * Get the user name.
         *
         * @return the userName
         */
        String getUserName() {
            return userName;
        }

        /**
         * Get the user SID.
         *
         * @return the user SID
         */
        String getUserSid() {
            return userSid;
        }

        /**
         * Get the last login date for the user
         *
         * @return the lastLoginDate
         */
        String getLastLoginDate() {
            return lastLoginDate;
        }

        /**
         * Set the last login date for the users
         *
         * @param lastLoginDate the lastLoginDate to set
         */
        void setLastLoginDate(String lastLoginDate) {
            this.lastLoginDate = lastLoginDate;
        }

        /**
         * Get the account creation date.
         *
         * @return the accountCreatedDate
         */
        String getAccountCreatedDate() {
            return accountCreatedDate;
        }

        /**
         * Set the account creation date.
         *
         * @param accountCreatedDate the accountCreatedDate to set
         */
        void setAccountCreatedDate(String accountCreatedDate) {
            this.accountCreatedDate = accountCreatedDate;
        }

        /**
         * Get the number of times the user logged in.
         *
         * @return the loginCount
         */
        int getLoginCount() {
            return loginCount;
        }

        /**
         * Set the number of times the user logged in.
         *
         * @param loginCount the loginCount to set
         */
        void setLoginCount(int loginCount) {
            this.loginCount = loginCount;
        }

    }
}<|MERGE_RESOLUTION|>--- conflicted
+++ resolved
@@ -103,17 +103,7 @@
 import org.w3c.dom.NodeList;
 import org.xml.sax.InputSource;
 import org.xml.sax.SAXException;
-<<<<<<< HEAD
-=======
-import java.nio.file.Path;
 import static java.util.TimeZone.getTimeZone;
-import org.openide.util.Lookup;
-import org.sleuthkit.autopsy.ingest.IngestModule.IngestModuleException;
-import org.sleuthkit.autopsy.ingest.IngestServices;
-import org.sleuthkit.autopsy.ingest.ModuleDataEvent;
-import org.sleuthkit.autopsy.keywordsearchservice.KeywordSearchService;
-import org.sleuthkit.datamodel.ReadContentInputStream.ReadContentInputStreamException;
->>>>>>> 0ba9b769
 
 /**
  * Extract windows registry data using regripper. Runs two versions of
@@ -133,18 +123,12 @@
     final private static UsbDeviceIdMapper USB_MAPPER = new UsbDeviceIdMapper();
     final private static String RIP_EXE = "rip.exe";
     final private static String RIP_PL = "rip.pl";
-<<<<<<< HEAD
-    final private static ImmutableList<String> REG_FILE_NAMES = ImmutableList.of("system", "software", "security", "sam"); //NON-NLS
-    private final Path rrHome;  // Path to the Autopsy version of RegRipper
-    private final Path rrFullHome; // Path to the full version of RegRipper
-    private Content dataSource;
-    private IngestJobContext context;
-
-=======
     final private static int MS_IN_SEC = 1000;
     final private static String NEVER_DATE = "Never";
     final private static String SECTION_DIVIDER = "-------------------------";
->>>>>>> 0ba9b769
+    private Content dataSource;
+    private IngestJobContext context;
+
     private final List<String> rrCmd = new ArrayList<>();
     private final List<String> rrFullCmd = new ArrayList<>();
 
@@ -289,10 +273,7 @@
             }
 
             // create a report for the full output
-<<<<<<< HEAD
             if (isNotEmpty(regOutputFiles.fullPlugins)) {
-=======
-            if (!regOutputFiles.fullPlugins.isEmpty()) {
                 //parse the full regripper output from SAM hive files
                 if (regFileNameLocal.toLowerCase().contains("sam")) {
                     if (parseSamPluginOutput(regOutputFiles.fullPlugins, regFile) == false) {
@@ -301,7 +282,6 @@
                                         this.getName(), regFileName));
                     }
                 }
->>>>>>> 0ba9b769
                 try {
                     Report report = currentCase.addReport(regOutputFiles.fullPlugins,
                             NbBundle.getMessage(this.getClass(), "ExtractRegistry.parentModuleName.noSpace"),
@@ -423,59 +403,9 @@
      *
      * @return
      */
-<<<<<<< HEAD
     private boolean parseAutopsyPluginOutput(String regFilePath, AbstractFile regAbstractFile) {
         // Read the file in and create a Document and elements
         Document doc = parseRegistryDoc(regFilePath);
-=======
-    private boolean parseAutopsyPluginOutput(String regFilePath, AbstractFile regFile) {
-        FileInputStream fstream = null;
-        try {
-            // Read the file in and create a Document and elements
-            File regfile = new File(regFilePath);
-            fstream = new FileInputStream(regfile);
-            String regString = new Scanner(fstream, "UTF-8").useDelimiter("\\Z").next(); //NON-NLS
-            String startdoc = "<?xml version=\"1.0\"?><document>"; //NON-NLS
-            String result = regString.replaceAll("----------------------------------------", "");
-            result = result.replaceAll("\\n", ""); //NON-NLS
-            result = result.replaceAll("\\r", ""); //NON-NLS
-            result = result.replaceAll("'", "&apos;"); //NON-NLS
-            result = result.replaceAll("&", "&amp;"); //NON-NLS
-            result = result.replace('\0', ' '); // NON-NLS
-            String enddoc = "</document>"; //NON-NLS
-            String stringdoc = startdoc + result + enddoc;
-            DocumentBuilder builder = DocumentBuilderFactory.newInstance().newDocumentBuilder();
-            Document doc = builder.parse(new InputSource(new StringReader(stringdoc)));
-
-            // cycle through the elements in the doc
-            Element oroot = doc.getDocumentElement();
-            NodeList children = oroot.getChildNodes();
-            int len = children.getLength();
-            // Add all "usb" dataType nodes to collection of BlackboardArtifacts 
-            // that we will submit in a ModuleDataEvent for additional processing.
-            Collection<BlackboardArtifact> usbBBartifacts = new ArrayList<>();
-            // Add all "ssid" dataType nodes to collection of BlackboardArtifacts 
-            // that we will submit in a ModuleDataEvent for additional processing.
-            Collection<BlackboardArtifact> wifiBBartifacts = new ArrayList<>();
-            for (int i = 0; i < len; i++) {
-                Element tempnode = (Element) children.item(i);
-
-                String dataType = tempnode.getNodeName();
-                NodeList timenodes = tempnode.getElementsByTagName("mtime"); //NON-NLS
-                Long mtime = null;
-                if (timenodes.getLength() > 0) {
-                    Element timenode = (Element) timenodes.item(0);
-                    String etime = timenode.getTextContent();
-                    try {
-                        Long epochtime = new SimpleDateFormat("EEE MMM d HH:mm:ss yyyy").parse(etime).getTime();
-                        mtime = epochtime;
-                        String Tempdate = mtime.toString();
-                        mtime = Long.valueOf(Tempdate) / MS_IN_SEC;
-                    } catch (ParseException ex) {
-                        logger.log(Level.WARNING, "Failed to parse epoch time when parsing the registry."); //NON-NLS
-                    }
-                }
->>>>>>> 0ba9b769
 
         if (doc == null) {
             return false;
@@ -483,7 +413,6 @@
 
         SleuthkitCase caseDB = currentCase.getSleuthkitCase();
 
-<<<<<<< HEAD
         //collection of BlackboardArtifacts  that we will post to blackboard for additional processing.
         Collection<BlackboardArtifact> artifacts = new HashSet<>();
         // cycle through the elements in the doc
@@ -517,87 +446,9 @@
                         String etime = timenodes.item(0).getTextContent();
                         try {
                             mtime = new SimpleDateFormat("EEE MMM d HH:mm:ss yyyy").parse(etime).getTime() / 1000;
+                        mtime = Long.valueOf(Tempdate) / MS_IN_SEC;
                         } catch (ParseException ex) {
                             logger.log(Level.WARNING, "Failed to parse epoch time when parsing the registry."); //NON-NLS
-=======
-                // If all artifact nodes should really go under one Blackboard artifact, need to process it differently
-                switch (dataType) {
-                    case "WinVersion": //NON-NLS
-                        String version = "";
-                        String systemRoot = "";
-                        String productId = "";
-                        String regOwner = "";
-                        String regOrg = "";
-                        Long installtime = null;
-                        for (int j = 0; j < myartlist.getLength(); j++) {
-                            Node artchild = myartlist.item(j);
-                            // If it has attributes, then it is an Element (based off API)
-                            if (artchild.hasAttributes()) {
-                                Element artnode = (Element) artchild;
-
-                                String value = artnode.getTextContent().trim();
-                                String name = artnode.getAttribute("name"); //NON-NLS
-                                switch (name) {
-                                    case "ProductName": // NON-NLS
-                                        version = value;
-                                        break;
-                                    case "CSDVersion": // NON-NLS
-                                        // This is dependant on the fact that ProductName shows up first in the module output
-                                        version = version + " " + value;
-                                        break;
-                                    case "SystemRoot": //NON-NLS
-                                        systemRoot = value;
-                                        break;
-                                    case "ProductId": //NON-NLS
-                                        productId = value;
-                                        break;
-                                    case "RegisteredOwner": //NON-NLS
-                                        regOwner = value;
-                                        break;
-                                    case "RegisteredOrganization": //NON-NLS
-                                        regOrg = value;
-                                        break;
-                                    case "InstallDate": //NON-NLS
-                                        try {
-                                            Long epochtime = new SimpleDateFormat("EEE MMM d HH:mm:ss yyyy").parse(value).getTime();
-                                            installtime = epochtime;
-                                            String Tempdate = installtime.toString();
-                                            installtime = Long.valueOf(Tempdate) / MS_IN_SEC;
-                                        } catch (ParseException e) {
-                                            logger.log(Level.SEVERE, "RegRipper::Conversion on DateTime -> ", e); //NON-NLS
-                                        }
-                                        break;
-                                    default:
-                                        break;
-                                }
-                            }
-                        }
-                        try {
-                            Collection<BlackboardAttribute> bbattributes = new ArrayList<>();
-                            bbattributes.add(new BlackboardAttribute(ATTRIBUTE_TYPE.TSK_PROG_NAME, parentModuleName, version));
-                            if (installtime != null) {
-                                bbattributes.add(new BlackboardAttribute(ATTRIBUTE_TYPE.TSK_DATETIME, parentModuleName, installtime));
-                            }
-                            bbattributes.add(new BlackboardAttribute(ATTRIBUTE_TYPE.TSK_PATH, parentModuleName, systemRoot));
-                            bbattributes.add(new BlackboardAttribute(ATTRIBUTE_TYPE.TSK_PRODUCT_ID, parentModuleName, productId));
-                            bbattributes.add(new BlackboardAttribute(ATTRIBUTE_TYPE.TSK_OWNER, parentModuleName, regOwner));
-                            bbattributes.add(new BlackboardAttribute(ATTRIBUTE_TYPE.TSK_ORGANIZATION, parentModuleName, regOrg));
-
-                            // Check if there is already an OS_INFO artifact for this file, and add to that if possible.
-                            ArrayList<BlackboardArtifact> results = tskCase.getBlackboardArtifacts(ARTIFACT_TYPE.TSK_OS_INFO, regFile.getId());
-                            if (results.isEmpty()) {
-                                BlackboardArtifact bbart = regFile.newArtifact(ARTIFACT_TYPE.TSK_OS_INFO);
-                                bbart.addAttributes(bbattributes);
-
-                                // index the artifact for keyword search
-                                this.indexArtifact(bbart);
-                            } else {
-                                results.get(0).addAttributes(bbattributes);
-                            }
-
-                        } catch (TskCoreException ex) {
-                            logger.log(Level.SEVERE, "Error adding installed program artifact to blackboard."); //NON-NLS
->>>>>>> 0ba9b769
                         }
                     }
                     artifacts.addAll(
@@ -661,7 +512,6 @@
                         // bbart.addAttributes(bbattributes);
                         // @@@ BC: Why are we ignoring this...
                         break;
-<<<<<<< HEAD
                     case "usb"://NON-NLS
                         artifact = processUSB(artnode, regAbstractFile, value);
                         break;
@@ -682,7 +532,7 @@
                         break;
                     case "SSID":
                         artifact = processSSID(artnode, value, regAbstractFile);
-                        break;
+                                            installtime = Long.valueOf(Tempdate) / MS_IN_SEC;
                     case "shellfolders": // NON-NLS
                         // The User Shell Folders subkey stores the paths to Windows Explorer folders for the current user of the computer
                         // (https://technet.microsoft.com/en-us/library/Cc962613.aspx).
@@ -690,314 +540,16 @@
                         break;
                     default:
                         logger.log(Level.WARNING, "Unrecognized node name: {0}", dataType); //NON-NLS
-=======
-                    case "Profiler": // NON-NLS
-                        String os = "";
-                        String procArch = "";
-                        String procId = "";
-                        String tempDir = "";
-                        for (int j = 0; j < myartlist.getLength(); j++) {
-                            Node artchild = myartlist.item(j);
-                            // If it has attributes, then it is an Element (based off API)
-                            if (artchild.hasAttributes()) {
-                                Element artnode = (Element) artchild;
-
-                                String value = artnode.getTextContent().trim();
-                                String name = artnode.getAttribute("name"); //NON-NLS
-                                switch (name) {
-                                    case "OS": // NON-NLS
-                                        os = value;
-                                        break;
-                                    case "PROCESSOR_ARCHITECTURE": // NON-NLS
-                                        procArch = value;
-                                        break;
-                                    case "PROCESSOR_IDENTIFIER": //NON-NLS
-                                        procId = value;
-                                        break;
-                                    case "TEMP": //NON-NLS
-                                        tempDir = value;
-                                        break;
-                                    default:
-                                        break;
-                                }
-                            }
-                        }
-                        try {
-                            Collection<BlackboardAttribute> bbattributes = new ArrayList<>();
-                            bbattributes.add(new BlackboardAttribute(ATTRIBUTE_TYPE.TSK_VERSION, parentModuleName, os));
-                            bbattributes.add(new BlackboardAttribute(ATTRIBUTE_TYPE.TSK_PROCESSOR_ARCHITECTURE, parentModuleName, procArch));
-                            bbattributes.add(new BlackboardAttribute(ATTRIBUTE_TYPE.TSK_TEMP_DIR, parentModuleName, tempDir));
-
-                            // Check if there is already an OS_INFO artifact for this file and add to that if possible
+                        break;
+                }
+                artifact.ifPresent(artifacts::add);
+            }
+        }
+        return artifacts;
+    }
+
+    private Optional<BlackboardArtifact> processSSID(Element artnode, String SSID, AbstractFile regAbstractFile) {
                             ArrayList<BlackboardArtifact> results = tskCase.getBlackboardArtifacts(ARTIFACT_TYPE.TSK_OS_INFO, regFile.getId());
-                            if (results.isEmpty()) {
-                                BlackboardArtifact bbart = regFile.newArtifact(ARTIFACT_TYPE.TSK_OS_INFO);
-                                bbart.addAttributes(bbattributes);
-
-                                // index the artifact for keyword search
-                                this.indexArtifact(bbart);
-                            } else {
-                                results.get(0).addAttributes(bbattributes);
-                            }
-                        } catch (TskCoreException ex) {
-                            logger.log(Level.SEVERE, "Error adding os info artifact to blackboard."); //NON-NLS
-                        }
-                        break;
-                    case "CompName": // NON-NLS
-                        String compName = "";
-                        String domain = "";
-                        for (int j = 0; j < myartlist.getLength(); j++) {
-                            Node artchild = myartlist.item(j);
-                            // If it has attributes, then it is an Element (based off API)
-                            if (artchild.hasAttributes()) {
-                                Element artnode = (Element) artchild;
-
-                                String value = artnode.getTextContent().trim();
-                                String name = artnode.getAttribute("name"); //NON-NLS
-
-                                if (name.equals("ComputerName")) { // NON-NLS
-                                    compName = value;
-                                } else if (name.equals("Domain")) { // NON-NLS
-                                    domain = value;
-                                }
-                            }
-                        }
-                        try {
-                            Collection<BlackboardAttribute> bbattributes = new ArrayList<>();
-                            bbattributes.add(new BlackboardAttribute(ATTRIBUTE_TYPE.TSK_NAME, parentModuleName, compName));
-                            bbattributes.add(new BlackboardAttribute(ATTRIBUTE_TYPE.TSK_DOMAIN, parentModuleName, domain));
-
-                            // Check if there is already an OS_INFO artifact for this file and add to that if possible
-                            ArrayList<BlackboardArtifact> results = tskCase.getBlackboardArtifacts(ARTIFACT_TYPE.TSK_OS_INFO, regFile.getId());
-                            if (results.isEmpty()) {
-                                BlackboardArtifact bbart = regFile.newArtifact(ARTIFACT_TYPE.TSK_OS_INFO);
-                                bbart.addAttributes(bbattributes);
-
-                                // index the artifact for keyword search
-                                this.indexArtifact(bbart);
-                            } else {
-                                results.get(0).addAttributes(bbattributes);
-                            }
-                        } catch (TskCoreException ex) {
-                            logger.log(Level.SEVERE, "Error adding os info artifact to blackboard."); //NON-NLS
-                        }
-                        break;
-                    default:
-                        for (int j = 0; j < myartlist.getLength(); j++) {
-                            Node artchild = myartlist.item(j);
-                            // If it has attributes, then it is an Element (based off API)
-                            if (artchild.hasAttributes()) {
-                                Element artnode = (Element) artchild;
-
-                                String value = artnode.getTextContent().trim();
-                                Collection<BlackboardAttribute> bbattributes = new ArrayList<>();
-
-                                switch (dataType) {
-                                    case "recentdocs": //NON-NLS
-                                        // BlackboardArtifact bbart = tskCase.getContentById(orgId).newArtifact(ARTIFACT_TYPE.TSK_RECENT_OBJECT);
-                                        // bbattributes.add(new BlackboardAttribute(ATTRIBUTE_TYPE.TSK_LAST_ACCESSED.getTypeID(), "RecentActivity", dataType, mtime));
-                                        // bbattributes.add(new BlackboardAttribute(ATTRIBUTE_TYPE.TSK_NAME.getTypeID(), "RecentActivity", dataType, mtimeItem));
-                                        // bbattributes.add(new BlackboardAttribute(ATTRIBUTE_TYPE.TSK_VALUE.getTypeID(), "RecentActivity", dataType, value));
-                                        // bbart.addAttributes(bbattributes);
-                                        // @@@ BC: Why are we ignoring this...
-                                        break;
-                                    case "usb": //NON-NLS
-                                        try {
-                                            Long usbMtime = Long.parseLong(artnode.getAttribute("mtime")); //NON-NLS
-                                            usbMtime = Long.valueOf(usbMtime.toString());
-
-                                            BlackboardArtifact bbart = regFile.newArtifact(ARTIFACT_TYPE.TSK_DEVICE_ATTACHED);
-                                            bbattributes.add(new BlackboardAttribute(ATTRIBUTE_TYPE.TSK_DATETIME, parentModuleName, usbMtime));
-                                            String dev = artnode.getAttribute("dev"); //NON-NLS
-                                            String make = "";
-                                            String model = dev;
-                                            if (dev.toLowerCase().contains("vid")) { //NON-NLS
-                                                USBInfo info = USB_MAPPER.parseAndLookup(dev);
-                                                if (info.getVendor() != null) {
-                                                    make = info.getVendor();
-                                                }
-                                                if (info.getProduct() != null) {
-                                                    model = info.getProduct();
-                                                }
-                                            }
-                                            bbattributes.add(new BlackboardAttribute(ATTRIBUTE_TYPE.TSK_DEVICE_MAKE, parentModuleName, make));
-                                            bbattributes.add(new BlackboardAttribute(ATTRIBUTE_TYPE.TSK_DEVICE_MODEL, parentModuleName, model));
-                                            bbattributes.add(new BlackboardAttribute(ATTRIBUTE_TYPE.TSK_DEVICE_ID, parentModuleName, value));
-                                            bbart.addAttributes(bbattributes);
-
-                                            // index the artifact for keyword search
-                                            this.indexArtifact(bbart);
-                                            // add to collection for ModuleDataEvent
-                                            usbBBartifacts.add(bbart);
-                                        } catch (TskCoreException ex) {
-                                            logger.log(Level.SEVERE, "Error adding device attached artifact to blackboard."); //NON-NLS
-                                        }
-                                        break;
-                                    case "uninstall": //NON-NLS
-                                        Long itemMtime = null;
-                                        try {
-                                            Long epochtime = new SimpleDateFormat("EEE MMM d HH:mm:ss yyyy").parse(artnode.getAttribute("mtime")).getTime(); //NON-NLS
-                                            itemMtime = epochtime;
-                                            itemMtime = itemMtime / MS_IN_SEC;
-                                        } catch (ParseException e) {
-                                            logger.log(Level.WARNING, "Failed to parse epoch time for installed program artifact."); //NON-NLS
-                                        }
-
-                                        try {
-                                            bbattributes.add(new BlackboardAttribute(ATTRIBUTE_TYPE.TSK_PROG_NAME, parentModuleName, value));
-                                            bbattributes.add(new BlackboardAttribute(ATTRIBUTE_TYPE.TSK_DATETIME, parentModuleName, itemMtime));
-                                            BlackboardArtifact bbart = regFile.newArtifact(ARTIFACT_TYPE.TSK_INSTALLED_PROG);
-                                            bbart.addAttributes(bbattributes);
-
-                                            // index the artifact for keyword search
-                                            this.indexArtifact(bbart);
-                                        } catch (TskCoreException ex) {
-                                            logger.log(Level.SEVERE, "Error adding installed program artifact to blackboard."); //NON-NLS
-                                        }
-                                        break;
-                                    case "office": //NON-NLS
-                                        String officeName = artnode.getAttribute("name"); //NON-NLS
-
-                                        try {
-                                            BlackboardArtifact bbart = regFile.newArtifact(ARTIFACT_TYPE.TSK_RECENT_OBJECT);
-                                            // @@@ BC: Consider removing this after some more testing. It looks like an Mtime associated with the root key and not the individual item
-                                            if (mtime != null) {
-                                                bbattributes.add(new BlackboardAttribute(ATTRIBUTE_TYPE.TSK_DATETIME_ACCESSED, parentModuleName, mtime));
-                                            }
-                                            bbattributes.add(new BlackboardAttribute(ATTRIBUTE_TYPE.TSK_NAME, parentModuleName, officeName));
-                                            bbattributes.add(new BlackboardAttribute(ATTRIBUTE_TYPE.TSK_VALUE, parentModuleName, value));
-                                            bbattributes.add(new BlackboardAttribute(ATTRIBUTE_TYPE.TSK_PROG_NAME, parentModuleName, artnode.getNodeName()));
-                                            bbart.addAttributes(bbattributes);
-
-                                            // index the artifact for keyword search
-                                            this.indexArtifact(bbart);
-                                        } catch (TskCoreException ex) {
-                                            logger.log(Level.SEVERE, "Error adding recent object artifact to blackboard."); //NON-NLS
-                                        }
-                                        break;
-
-                                    case "ProcessorArchitecture": //NON-NLS
-                                        // Architecture is now included under Profiler
-                                        //try {
-                                        //    String processorArchitecture = value;
-                                        //    if (processorArchitecture.equals("AMD64"))
-                                        //        processorArchitecture = "x86-64";
-
-                                        //    BlackboardArtifact bbart = regFile.newArtifact(ARTIFACT_TYPE.TSK_OS_INFO);
-                                        //    bbattributes.add(new BlackboardAttribute(ATTRIBUTE_TYPE.TSK_PROCESSOR_ARCHITECTURE.getTypeID(), parentModuleName, processorArchitecture));
-                                        //    bbart.addAttributes(bbattributes);
-                                        //} catch (TskCoreException ex) {
-                                        //    logger.log(Level.SEVERE, "Error adding os info artifact to blackboard."); //NON-NLS
-                                        //}
-                                        break;
-
-                                    case "ProfileList": //NON-NLS
-                                        try {
-                                            String homeDir = value;
-                                            String sid = artnode.getAttribute("sid"); //NON-NLS
-                                            String username = artnode.getAttribute("username"); //NON-NLS
-                                            BlackboardArtifact bbart = null;
-                                            try {
-                                                //check if any of the existing artifacts match this username
-                                                ArrayList<BlackboardArtifact> existingArtifacts = currentCase.getSleuthkitCase().getBlackboardArtifacts(ARTIFACT_TYPE.TSK_OS_ACCOUNT);
-                                                for (BlackboardArtifact artifact : existingArtifacts) {
-                                                    if (artifact.getDataSource().getId() == regFile.getDataSourceObjectId()) {
-                                                        BlackboardAttribute attribute = artifact.getAttribute(new BlackboardAttribute.Type(ATTRIBUTE_TYPE.TSK_USER_ID));
-                                                        if (attribute != null && attribute.getValueString().equals(sid)) {
-                                                            bbart = artifact;
-                                                            break;
-                                                        }
-                                                    }
-                                                }
-                                            } catch (TskCoreException ex) {
-                                                logger.log(Level.WARNING, "Error getting existing os account artifact", ex);
-                                            }
-                                            if (bbart == null) {
-                                                //create new artifact
-                                                bbart = regFile.newArtifact(ARTIFACT_TYPE.TSK_OS_ACCOUNT);
-                                                bbattributes.add(new BlackboardAttribute(ATTRIBUTE_TYPE.TSK_USER_NAME,
-                                                        parentModuleName, username));
-                                                bbattributes.add(new BlackboardAttribute(ATTRIBUTE_TYPE.TSK_USER_ID,
-                                                        parentModuleName, sid));
-                                                bbattributes.add(new BlackboardAttribute(ATTRIBUTE_TYPE.TSK_PATH,
-                                                        parentModuleName, homeDir));
-                                            } else {
-                                                //add attributes to existing artifact
-                                                BlackboardAttribute bbattr = bbart.getAttribute(new BlackboardAttribute.Type(ATTRIBUTE_TYPE.TSK_USER_NAME));
-                                                
-                                                if (bbattr == null) {
-                                                    bbattributes.add(new BlackboardAttribute(ATTRIBUTE_TYPE.TSK_USER_NAME,
-                                                            parentModuleName, username));
-                                                }
-                                                bbattr = bbart.getAttribute(new BlackboardAttribute.Type(ATTRIBUTE_TYPE.TSK_PATH));
-                                                if (bbattr == null) {
-                                                    bbattributes.add(new BlackboardAttribute(ATTRIBUTE_TYPE.TSK_PATH,
-                                                            parentModuleName, homeDir));
-                                                }
-                                            }
-                                            bbart.addAttributes(bbattributes);
-                                            // index the artifact for keyword search
-                                            this.indexArtifact(bbart);
-                                        } catch (TskCoreException ex) {
-                                            logger.log(Level.SEVERE, "Error adding account artifact to blackboard."); //NON-NLS
-                                        }
-                                        break;
-
-                                    case "NtuserNetwork": // NON-NLS
-                                        try {
-                                            String localPath = artnode.getAttribute("localPath"); //NON-NLS
-                                            String remoteName = value;
-                                            BlackboardArtifact bbart = regFile.newArtifact(ARTIFACT_TYPE.TSK_REMOTE_DRIVE);
-                                            bbattributes.add(new BlackboardAttribute(ATTRIBUTE_TYPE.TSK_LOCAL_PATH,
-                                                    parentModuleName, localPath));
-                                            bbattributes.add(new BlackboardAttribute(ATTRIBUTE_TYPE.TSK_REMOTE_PATH,
-                                                    parentModuleName, remoteName));
-                                            bbart.addAttributes(bbattributes);
-                                            // index the artifact for keyword search
-                                            this.indexArtifact(bbart);
-                                        } catch (TskCoreException ex) {
-                                            logger.log(Level.SEVERE, "Error adding network artifact to blackboard."); //NON-NLS
-                                        }
-                                        break;
-                                    case "SSID": // NON-NLS
-                                        String adapter = artnode.getAttribute("adapter"); //NON-NLS
-                                        try {
-                                            Long lastWriteTime = Long.parseLong(artnode.getAttribute("writeTime")); //NON-NLS
-                                            lastWriteTime = Long.valueOf(lastWriteTime.toString());
-                                            bbattributes.add(new BlackboardAttribute(ATTRIBUTE_TYPE.TSK_SSID, parentModuleName, value));
-                                            bbattributes.add(new BlackboardAttribute(ATTRIBUTE_TYPE.TSK_DATETIME, parentModuleName, lastWriteTime));
-                                            bbattributes.add(new BlackboardAttribute(ATTRIBUTE_TYPE.TSK_DEVICE_ID, parentModuleName, adapter));
-                                            BlackboardArtifact bbart = regFile.newArtifact(ARTIFACT_TYPE.TSK_WIFI_NETWORK);
-                                            bbart.addAttributes(bbattributes);
-                                            // index the artifact for keyword search
-                                            this.indexArtifact(bbart);
-                                            wifiBBartifacts.add(bbart);
-                                        } catch (TskCoreException ex) {
-                                            logger.log(Level.SEVERE, "Error adding SSID artifact to blackboard."); //NON-NLS
-                                        }
-                                        break;
-                                    case "shellfolders": // NON-NLS
-                                        // The User Shell Folders subkey stores the paths to Windows Explorer folders for the current user of the computer
-                                        // (https://technet.microsoft.com/en-us/library/Cc962613.aspx).
-                                        // No useful information. Skip.
-                                        break;
-
-                                    default:
-                                        logger.log(Level.WARNING, "Unrecognized node name: {0}", dataType); //NON-NLS
-                                        break;
-                                }
-                            }
-                        }
->>>>>>> 0ba9b769
-                        break;
-                }
-                artifact.ifPresent(artifacts::add);
-            }
-        }
-        return artifacts;
-    }
-
-    private Optional<BlackboardArtifact> processSSID(Element artnode, String SSID, AbstractFile regAbstractFile) {
 
         try {
 
@@ -1033,6 +585,7 @@
                             remoteName));
 
             BlackboardArtifact bbart = regAbstractFile.newArtifact(TSK_REMOTE_DRIVE);
+                            ArrayList<BlackboardArtifact> results = tskCase.getBlackboardArtifacts(ARTIFACT_TYPE.TSK_OS_INFO, regFile.getId());
             bbart.addAttributes(bbattributes);
             return Optional.of(bbart);
         } catch (TskCoreException ex) {
@@ -1061,7 +614,6 @@
                     }
                 }
             }
-<<<<<<< HEAD
         } catch (TskCoreException ex) {
             logger.log(Level.WARNING, "Error getting existing os account artifact", ex);
         }
@@ -1071,7 +623,7 @@
                 //create new artifact
                 bbart = regFile.newArtifact(TSK_OS_ACCOUNT);
                 bbattributes.addAll(Arrays.asList(
-                        new BlackboardAttribute(
+                            ArrayList<BlackboardArtifact> results = tskCase.getBlackboardArtifacts(ARTIFACT_TYPE.TSK_OS_INFO, regFile.getId());
                                 TSK_USER_NAME, MODULE_NAME,
                                 username),
                         new BlackboardAttribute(
@@ -1106,6 +658,7 @@
     }
 
     private Optional<BlackboardArtifact> processOffice(Element artnode, AbstractFile regAbstractFile, Long mtime, String value) throws IllegalArgumentException {
+                                        // BlackboardArtifact bbart = tskCase.getContentById(orgId).newArtifact(ARTIFACT_TYPE.TSK_RECENT_OBJECT);
         try {
             List<BlackboardAttribute> bbattributes = Lists.newArrayList(
                     new BlackboardAttribute(
@@ -1136,6 +689,7 @@
         try {
             Long epochtime = new SimpleDateFormat("EEE MMM d HH:mm:ss yyyy").parse(artnode.getAttribute("mtime")).getTime(); //NON-NLS
             itemMtime = epochtime / 1000;
+                                            itemMtime = itemMtime / MS_IN_SEC;
         } catch (ParseException e) {
             logger.log(Level.WARNING, "Failed to parse epoch time for installed program artifact."); //NON-NLS
         }
@@ -1256,21 +810,6 @@
                 ATTRIBUTE_TYPE attributeType = keys.get(artnode.getAttribute("name")); //NON-NLS
                 if (attributeType != null) {
                     bbattributes.add(new BlackboardAttribute(attributeType, PARENT_MODULE_NAME, artnode.getTextContent().trim()));
-=======
-            return true;
-        } catch (FileNotFoundException ex) {
-            logger.log(Level.SEVERE, "Error finding the registry file.", ex); //NON-NLS
-        } catch (SAXException ex) {
-            logger.log(Level.SEVERE, "Error parsing the registry XML: {0}", ex); //NON-NLS
-        } catch (IOException ex) {
-            logger.log(Level.SEVERE, "Error building the document parser: {0}", ex); //NON-NLS
-        } catch (ParserConfigurationException ex) {
-            logger.log(Level.SEVERE, "Error configuring the registry parser: {0}", ex); //NON-NLS
-        } finally {
-            try {
-                if (fstream != null) {
-                    fstream.close();
->>>>>>> 0ba9b769
                 }
             }
         }
@@ -1334,6 +873,7 @@
             }
         }//for 
 
+            logger.log(Level.SEVERE, "Error finding the registry file.", ex); //NON-NLS
         try {
             List<BlackboardAttribute> bbattributes = Lists.newArrayList(
                     new BlackboardAttribute(
