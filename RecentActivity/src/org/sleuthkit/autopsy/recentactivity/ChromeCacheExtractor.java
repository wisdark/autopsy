--- conflicted
+++ resolved
@@ -307,84 +307,9 @@
             if (addr.isInitialized()) {
                 try {
                     List<DerivedFile> addedFiles = this.getCacheEntry(addr);
-                    
-<<<<<<< HEAD
-                    // Get the cache entry and its data segments
-                    CacheEntry cacheEntry = new CacheEntry(addr, cacheFileCopy.get() );
-                    List<CacheData> dataEntries = cacheEntry.getData();
-                    
-                    for (int j = 0; j < dataEntries.size(); j++) {
-                        CacheData data = dataEntries.get(j);
-                        String dataFilename = data.getAddress().getFilename();
-                        Optional<AbstractFile> dataFile = this.findCacheFile(dataFilename);
-                        
-                        boolean isBrotliCompressed = false;
-                        if (data.getType() != CacheDataTypeEnum.HTTP_HEADER && cacheEntry.isBrotliCompressed() ) {
-                            isBrotliCompressed = true;
-                        }
-                        
-                        Collection<BlackboardAttribute> sourceAttributes = new ArrayList<>();
-                        sourceAttributes.add(new BlackboardAttribute(BlackboardAttribute.ATTRIBUTE_TYPE.TSK_URL,
-                            moduleName,
-                            ((cacheEntry.getKey() != null) ? cacheEntry.getKey() : ""))); //NON-NLS
-                        
-                        if (dataFile.isPresent()) {
-                            if (data.isInExternalFile() )  {
-                                try {
-                                    BlackboardArtifact sourceArtifact = dataFile.get().newArtifact(ARTIFACT_TYPE.TSK_SOURCE);
-                                    if (sourceArtifact != null) {
-                                        sourceArtifact.addAttributes(sourceAttributes);
-                                    }
-                                    BlackboardArtifact webCacheArtifact = dataFile.get().newArtifact(ARTIFACT_TYPE.TSK_WEB_CACHE);
-                                    
-                                    if (isBrotliCompressed) {
-                                        dataFile.get().setMIMEType(BROTLI_MIMETYPE);
-                                        dataFile.get().save();
-                                    }
-                                } catch (TskException ex) {
-                                    logger.log(Level.SEVERE, "Error while trying to add an artifact", ex); //NON-NLS
-                                }
-                            } else {
-                           
-                                // Data segments in "data_x" files are saved in individual files and added as derived files
-                                String filename = data.save();
-                                String relPathname = getRelOutputFolderName() + File.separator + filename; 
-                                DerivedFile derivedFile = fileManager.addDerivedFile(filename, relPathname,
-                                                                        data.getDataLength(), 
-                                                                        cacheEntry.getCreationTime(), cacheEntry.getCreationTime(), cacheEntry.getCreationTime(), cacheEntry.getCreationTime(), // TBD 
-                                                                        true, 
-                                                                        dataFile.get(), 
-                                                                        "",
-                                                                        moduleName, 
-                                                                        VERSION_NUMBER, 
-                                                                        "", 
-                                                                        TskData.EncodingType.NONE);
-
-                                derivedFiles.add(derivedFile);
-                                try {
-                                    BlackboardArtifact sourceArtifact = derivedFile.newArtifact(ARTIFACT_TYPE.TSK_SOURCE);
-                                    if (sourceArtifact != null) {
-                                        sourceArtifact.addAttributes(sourceAttributes);
-                                    }    
-                                    BlackboardArtifact webCacheArtifact = derivedFile.newArtifact(ARTIFACT_TYPE.TSK_WEB_CACHE);
-                                    if (isBrotliCompressed) {
-                                        derivedFile.setMIMEType(BROTLI_MIMETYPE);
-                                        derivedFile.save();
-                                    }
-                                } catch (TskException ex) {
-                                    logger.log(Level.SEVERE, "Error while trying to add an artifact", ex); //NON-NLS
-                                }
-                            }
-                        }
-                    }
-            
-                } catch (TskCoreException | IngestModuleException ex) {
-=======
                     derivedFiles.addAll(addedFiles);
-                
                 }
                 catch (TskCoreException | IngestModuleException ex) {
->>>>>>> 3397c4b2
                    logger.log(Level.SEVERE, String.format("Failed to get cache entry at address %s", addr)); //NON-NLS
                 } 
             }  
@@ -395,15 +320,10 @@
          });
 
         context.addFilesToJob(derivedFiles);
-<<<<<<< HEAD
         
         services.fireModuleDataEvent(new ModuleDataEvent(moduleName, BlackboardArtifact.ARTIFACT_TYPE.TSK_SOURCE));
         services.fireModuleDataEvent(new ModuleDataEvent(moduleName, BlackboardArtifact.ARTIFACT_TYPE.TSK_WEB_CACHE));
-       
-=======
-        services.fireModuleDataEvent(new ModuleDataEvent(moduleName, BlackboardArtifact.ARTIFACT_TYPE.TSK_SOURCE_ARTIFACT));
-
->>>>>>> 3397c4b2
+
         cleanup();
     }
     
@@ -433,6 +353,14 @@
         CacheEntry cacheEntry = new CacheEntry(cacheEntryAddress, cacheFileCopy.get() );
         List<CacheData> dataEntries = cacheEntry.getData();
 
+        BlackboardAttribute urlAttr = new BlackboardAttribute(BlackboardAttribute.ATTRIBUTE_TYPE.TSK_URL,
+                                                    moduleName,
+                                                    ((cacheEntry.getKey() != null) ? cacheEntry.getKey() : ""));
+        
+        BlackboardAttribute createTimeAttr = new BlackboardAttribute(BlackboardAttribute.ATTRIBUTE_TYPE.TSK_DATETIME_CREATED,
+                                                    moduleName,
+                                                    cacheEntry.getCreationTime());
+        
         for (int j = 0; j < dataEntries.size(); j++) {
             CacheData data = dataEntries.get(j);
             String dataFilename = data.getAddress().getFilename();
@@ -443,18 +371,29 @@
                 isBrotliCompressed = true;
             }
 
-            Collection<BlackboardAttribute> bbattributes = new ArrayList<>();
-            bbattributes.add(new BlackboardAttribute(BlackboardAttribute.ATTRIBUTE_TYPE.TSK_URL,
-                moduleName,
-                ((cacheEntry.getKey() != null) ? cacheEntry.getKey() : ""))); //NON-NLS
-
+            Collection<BlackboardAttribute> sourceArtifactAttributes = new ArrayList<>();
+            sourceArtifactAttributes.add(urlAttr);
+            sourceArtifactAttributes.add(createTimeAttr);
+
+            Collection<BlackboardAttribute> webCacheAttributes = new ArrayList<>();
+            webCacheAttributes.add(urlAttr);
+            webCacheAttributes.add(createTimeAttr);
+            
+            // RAMAN TBD: how to associate the entry data_n file as the source of this artifact??
+            
             if (dataFile.isPresent()) {
                 if (data.isInExternalFile() )  {
                     try {
-                        BlackboardArtifact bbart = dataFile.get().newArtifact(ARTIFACT_TYPE.TSK_SOURCE_ARTIFACT);
-                        if (bbart != null) {
-                            bbart.addAttributes(bbattributes);
+                        BlackboardArtifact sourceArtifact = dataFile.get().newArtifact(ARTIFACT_TYPE.TSK_SOURCE);
+                        if (sourceArtifact != null) {
+                            sourceArtifact.addAttributes(sourceArtifactAttributes);
                         }
+                        
+                        BlackboardArtifact webCacheArtifact = dataFile.get().newArtifact(ARTIFACT_TYPE.TSK_WEB_CACHE);
+                        if (sourceArtifact != null) {
+                            webCacheArtifact.addAttributes(webCacheAttributes);
+                        }
+                        
                         if (isBrotliCompressed) {
                             dataFile.get().setMIMEType(BROTLI_MIMETYPE);
                             dataFile.get().save();
@@ -482,10 +421,16 @@
 
                
                     try {
-                        BlackboardArtifact bbart = derivedFile.newArtifact(ARTIFACT_TYPE.TSK_SOURCE_ARTIFACT);
-                        if (bbart != null) {
-                            bbart.addAttributes(bbattributes);
+                        BlackboardArtifact sourceArtifact = derivedFile.newArtifact(ARTIFACT_TYPE.TSK_SOURCE);
+                        if (sourceArtifact != null) {
+                            sourceArtifact.addAttributes(sourceArtifactAttributes);
                         }    
+                        
+                        BlackboardArtifact webCacheArtifact = derivedFile.newArtifact(ARTIFACT_TYPE.TSK_WEB_CACHE);
+                        if (sourceArtifact != null) {
+                            webCacheArtifact.addAttributes(webCacheAttributes);
+                        }
+                        
                         if (isBrotliCompressed) {
                             derivedFile.setMIMEType(BROTLI_MIMETYPE);
                             derivedFile.save();
