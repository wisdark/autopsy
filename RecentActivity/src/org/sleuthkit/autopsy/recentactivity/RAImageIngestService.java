/*
 * Autopsy Forensic Browser
 *
 * Copyright 2011 Basis Technology Corp.
 * Contact: carrier <at> sleuthkit <dot> org
 *
 * Licensed under the Apache License, Version 2.0 (the "License");
 * you may not use this file except in compliance with the License.
 * You may obtain a copy of the License at
 *
 *     http://www.apache.org/licenses/LICENSE-2.0
 *
 * Unless required by applicable law or agreed to in writing, software
 * distributed under the License is distributed on an "AS IS" BASIS,
 * WITHOUT WARRANTIES OR CONDITIONS OF ANY KIND, either express or implied.
 * See the License for the specific language governing permissions and
 * limitations under the License.
 */
package org.sleuthkit.autopsy.recentactivity;

import java.util.Collection;
import java.util.LinkedList;
import java.util.List;
import java.util.logging.Level;
import java.util.logging.Logger;
import javax.swing.JPanel;
import org.sleuthkit.autopsy.casemodule.Case;
import org.sleuthkit.autopsy.ingest.IngestImageWorkerController;
import org.sleuthkit.autopsy.ingest.IngestManager;
import org.sleuthkit.autopsy.ingest.IngestManagerProxy;
import org.sleuthkit.autopsy.ingest.IngestMessage;
import org.sleuthkit.autopsy.ingest.IngestMessage.MessageType;
import org.sleuthkit.autopsy.ingest.IngestServiceImage;
import org.sleuthkit.autopsy.ingest.ServiceDataEvent;
import org.sleuthkit.datamodel.BlackboardArtifact;
import org.sleuthkit.datamodel.Image;
import org.sleuthkit.datamodel.SleuthkitCase;
import org.sleuthkit.datamodel.FileSystem;

/**
 * Recent activity image ingest service 
 * 
 */
public final class RAImageIngestService implements IngestServiceImage {

    private static final Logger logger = Logger.getLogger(RAImageIngestService.class.getName());
    private static RAImageIngestService defaultInstance = null;
    private IngestManagerProxy managerProxy;
    private static int messageId = 0;

    //public constructor is required
    //as multiple instances are created for processing multiple images simultenously
    public RAImageIngestService() {
    }

    //default instance used for service registration
    public static synchronized RAImageIngestService getDefault() {
        if (defaultInstance == null) {
            defaultInstance = new RAImageIngestService();
        }
        return defaultInstance;
    }

    @Override
    public void process(Image image, IngestImageWorkerController controller) {
        //logger.log(Level.INFO, "process() " + this.toString());

        managerProxy.postMessage(IngestMessage.createMessage(++messageId, MessageType.INFO, this, "Started " + image.getName()));

        ExtractAll ext = new ExtractAll();
        Case currentCase = Case.getCurrentCase(); // get the most updated case
        SleuthkitCase sCurrentCase = currentCase.getSleuthkitCase();
        //long imageId = image.getId();
        Collection<FileSystem> imageFS = sCurrentCase.getFileSystems(image);
        List<String> fsIds = new LinkedList<String>();
        for (FileSystem img : imageFS) {
            Long tempID = img.getId();
            fsIds.add(tempID.toString());
        }

        try {
            //do the work for(FileSystem img : imageFS )

            ext.extractToBlackboard(controller, fsIds);



        } catch (Exception e) {
            logger.log(Level.SEVERE, "Error extracting recent activity", e);
            managerProxy.postMessage(IngestMessage.createErrorMessage(++messageId, this, "Error extracting recent activity data", null));
        }

    }

    @Override
    public void complete() {
        logger.log(Level.INFO, "complete() " + this.toString());
        IngestManager.fireServiceDataEvent(new ServiceDataEvent("Recent Activity", BlackboardArtifact.ARTIFACT_TYPE.TSK_WEB_BOOKMARK));
        IngestManager.fireServiceDataEvent(new ServiceDataEvent("Recent Activity", BlackboardArtifact.ARTIFACT_TYPE.TSK_WEB_COOKIE));
        IngestManager.fireServiceDataEvent(new ServiceDataEvent("Recent Activity", BlackboardArtifact.ARTIFACT_TYPE.TSK_WEB_HISTORY));
        final IngestMessage msg = IngestMessage.createMessage(++messageId, MessageType.INFO, this, "Completed");
        managerProxy.postMessage(msg);

        //service specific cleanup due to completion here
    }

    @Override
    public String getName() {
        return "Recent Activity";
    }

    @Override
    public void init(IngestManagerProxy managerProxy) {
        logger.log(Level.INFO, "init() " + this.toString());
        this.managerProxy = managerProxy;

        //service specific initialization here

    }

    @Override
    public void stop() {
        logger.log(Level.INFO, "stop()");

        //service specific cleanup due to interruption here
    }

    @Override
    public ServiceType getType() {
        return ServiceType.Image;
    }
   
    @Override
<<<<<<< HEAD
    public boolean hasSimpleConfiguration() {
=======
    public boolean hasBackgroundJobsRunning() {
>>>>>>> 9c89af11
        return false;
    }
    
     @Override
    public JPanel getAdvancedConfiguration() {
        return null;
    }

    @Override
<<<<<<< HEAD
    public boolean hasAdvancedConfiguration() {
        return false;
=======
    public JPanel getSimpleConfiguration() {
        return null;
>>>>>>> 9c89af11
    }

    @Override
<<<<<<< HEAD
    public javax.swing.JPanel getSimpleConfiguration() {
        return null;
    }
    
    @Override
    public javax.swing.JPanel getAdvancedConfiguration() {
        return null;
    }
    
    @Override
    public void advancedConfigurationSave() {
    }
    
    @Override
    public void simpleConfigurationSave() {
    }
    
    @Override
    public boolean hasBackgroundJobsRunning() {
=======
    public boolean hasAdvancedConfiguration() {
>>>>>>> 9c89af11
        return false;
    }

    @Override
    public void saveAdvancedConfiguration() {
        
    }

    @Override
    public boolean hasSimpleConfiguration() {
       return false;
    }

    @Override
    public void saveSimpleConfiguration() {
    }
}<|MERGE_RESOLUTION|>--- conflicted
+++ resolved
@@ -130,32 +130,17 @@
         return ServiceType.Image;
     }
    
-    @Override
-<<<<<<< HEAD
+     @Override
     public boolean hasSimpleConfiguration() {
-=======
-    public boolean hasBackgroundJobsRunning() {
->>>>>>> 9c89af11
         return false;
     }
     
-     @Override
-    public JPanel getAdvancedConfiguration() {
-        return null;
+    @Override
+    public boolean hasAdvancedConfiguration() {
+        return false;
     }
 
     @Override
-<<<<<<< HEAD
-    public boolean hasAdvancedConfiguration() {
-        return false;
-=======
-    public JPanel getSimpleConfiguration() {
-        return null;
->>>>>>> 9c89af11
-    }
-
-    @Override
-<<<<<<< HEAD
     public javax.swing.JPanel getSimpleConfiguration() {
         return null;
     }
@@ -166,32 +151,15 @@
     }
     
     @Override
-    public void advancedConfigurationSave() {
+    public void saveAdvancedConfiguration() {
     }
     
     @Override
-    public void simpleConfigurationSave() {
+    public void saveSimpleConfiguration() {
     }
     
     @Override
     public boolean hasBackgroundJobsRunning() {
-=======
-    public boolean hasAdvancedConfiguration() {
->>>>>>> 9c89af11
         return false;
     }
-
-    @Override
-    public void saveAdvancedConfiguration() {
-        
-    }
-
-    @Override
-    public boolean hasSimpleConfiguration() {
-       return false;
-    }
-
-    @Override
-    public void saveSimpleConfiguration() {
-    }
 }