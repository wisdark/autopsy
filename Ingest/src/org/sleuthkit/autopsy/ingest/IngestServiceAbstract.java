--- conflicted
+++ resolved
@@ -25,9 +25,6 @@
  */
 public interface IngestServiceAbstract {
     
-<<<<<<< HEAD
-    public enum ServiceType {Image, AbstractFile};
-=======
     /**
      * Possible service types for the implementing classes
      */
@@ -42,7 +39,6 @@
          */
         AbstractFile
     };
->>>>>>> db5e80fb
 
     /**
      * Notification from manager that brand new ingest should be initiated.
