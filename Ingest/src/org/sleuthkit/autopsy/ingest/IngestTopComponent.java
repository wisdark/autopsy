--- conflicted
+++ resolved
@@ -21,6 +21,8 @@
 import java.awt.BorderLayout;
 import java.awt.event.ActionEvent;
 import java.awt.event.ActionListener;
+import java.awt.event.ComponentAdapter;
+import java.awt.event.ComponentEvent;
 import java.beans.PropertyChangeEvent;
 import java.beans.PropertyChangeListener;
 import java.sql.SQLException;
@@ -33,6 +35,7 @@
 import java.util.logging.Logger;
 import javax.swing.BoxLayout;
 import javax.swing.JCheckBox;
+import javax.swing.JOptionPane;
 import javax.swing.JScrollPane;
 import javax.swing.JSlider;
 import org.openide.util.NbBundle;
@@ -53,6 +56,7 @@
     private IngestManager manager = null;
     private Collection<IngestServiceAbstract> services;
     private Map<String, Boolean> serviceStates;
+    private IngestMessagePanel messagePanel;
     private ActionListener serviceSelListener = new ActionListener() {
 
         @Override
@@ -105,9 +109,6 @@
         this.add(scrollPane, BorderLayout.CENTER);
 
         servicesPanel.setLayout(new BoxLayout(servicesPanel, BoxLayout.Y_AXIS));
-<<<<<<< HEAD
-
-=======
 
 
         freqSlider.setEnabled(false);
@@ -154,7 +155,6 @@
         });
 
 
->>>>>>> 8ababea8
         Collection<IngestServiceImage> imageServices = IngestManager.enumerateImageServices();
         for (IngestServiceImage service : imageServices) {
             final String serviceName = service.getName();
@@ -176,10 +176,7 @@
             servicesPanel.add(checkbox);
             serviceStates.put(serviceName, true);
         }
-<<<<<<< HEAD
-=======
-
->>>>>>> 8ababea8
+
     }
 
     /** This method is called from within the constructor to
@@ -192,13 +189,41 @@
 
         mainScrollPane = new javax.swing.JScrollPane();
         mainPanel = new javax.swing.JPanel();
+        messageFrame = new javax.swing.JInternalFrame();
+        controlPanel = new javax.swing.JPanel();
         topLable = new javax.swing.JLabel();
         servicesPanel = new javax.swing.JPanel();
         freqSlider = new javax.swing.JSlider();
+        refreshFreqLabel = new javax.swing.JLabel();
         startButton = new javax.swing.JButton();
-        refreshFreqLabel = new javax.swing.JLabel();
-
-        mainScrollPane.setPreferredSize(new java.awt.Dimension(289, 509));
+        refreshFrequencyLabel = new javax.swing.JLabel();
+        mainProgressBar = new javax.swing.JProgressBar();
+        ingestProgressLabel = new javax.swing.JLabel();
+
+        mainScrollPane.setPreferredSize(new java.awt.Dimension(322, 749));
+
+        mainPanel.setPreferredSize(new java.awt.Dimension(322, 749));
+
+        messageFrame.setBorder(new javax.swing.border.LineBorder(javax.swing.UIManager.getDefaults().getColor("InternalFrame.inactiveTitleBackground"), 3, true));
+        messageFrame.setMaximizable(true);
+        messageFrame.setResizable(true);
+        messageFrame.setTitle(org.openide.util.NbBundle.getMessage(IngestTopComponent.class, "IngestTopComponent.messageFrame.title")); // NOI18N
+        messageFrame.setCursor(new java.awt.Cursor(java.awt.Cursor.HAND_CURSOR));
+        messageFrame.setFrameIcon(null);
+        messageFrame.setOpaque(true);
+        messageFrame.setPreferredSize(new java.awt.Dimension(280, 260));
+        messageFrame.setVisible(true);
+
+        javax.swing.GroupLayout messageFrameLayout = new javax.swing.GroupLayout(messageFrame.getContentPane());
+        messageFrame.getContentPane().setLayout(messageFrameLayout);
+        messageFrameLayout.setHorizontalGroup(
+            messageFrameLayout.createParallelGroup(javax.swing.GroupLayout.Alignment.LEADING)
+            .addGap(0, 274, Short.MAX_VALUE)
+        );
+        messageFrameLayout.setVerticalGroup(
+            messageFrameLayout.createParallelGroup(javax.swing.GroupLayout.Alignment.LEADING)
+            .addGap(0, 231, Short.MAX_VALUE)
+        );
 
         topLable.setFont(new java.awt.Font("Tahoma", 0, 12));
         org.openide.awt.Mnemonics.setLocalizedText(topLable, org.openide.util.NbBundle.getMessage(IngestTopComponent.class, "IngestTopComponent.topLable.text")); // NOI18N
@@ -230,6 +255,8 @@
             }
         });
 
+        org.openide.awt.Mnemonics.setLocalizedText(refreshFreqLabel, org.openide.util.NbBundle.getMessage(IngestTopComponent.class, "IngestTopComponent.refreshFreqLabel.text")); // NOI18N
+
         org.openide.awt.Mnemonics.setLocalizedText(startButton, org.openide.util.NbBundle.getMessage(IngestTopComponent.class, "IngestTopComponent.startButton.text")); // NOI18N
         startButton.addActionListener(new java.awt.event.ActionListener() {
             public void actionPerformed(java.awt.event.ActionEvent evt) {
@@ -237,43 +264,92 @@
             }
         });
 
-        org.openide.awt.Mnemonics.setLocalizedText(refreshFreqLabel, org.openide.util.NbBundle.getMessage(IngestTopComponent.class, "IngestTopComponent.refreshFreqLabel.text")); // NOI18N
+        org.openide.awt.Mnemonics.setLocalizedText(refreshFrequencyLabel, org.openide.util.NbBundle.getMessage(IngestTopComponent.class, "IngestTopComponent.refreshFrequencyLabel.text")); // NOI18N
+
+        org.openide.awt.Mnemonics.setLocalizedText(ingestProgressLabel, org.openide.util.NbBundle.getMessage(IngestTopComponent.class, "IngestTopComponent.ingestProgressLabel.text")); // NOI18N
+
+        javax.swing.GroupLayout controlPanelLayout = new javax.swing.GroupLayout(controlPanel);
+        controlPanel.setLayout(controlPanelLayout);
+        controlPanelLayout.setHorizontalGroup(
+            controlPanelLayout.createParallelGroup(javax.swing.GroupLayout.Alignment.LEADING)
+            .addGroup(controlPanelLayout.createSequentialGroup()
+                .addContainerGap()
+                .addGroup(controlPanelLayout.createParallelGroup(javax.swing.GroupLayout.Alignment.LEADING)
+                    .addGroup(controlPanelLayout.createSequentialGroup()
+                        .addComponent(topLable)
+                        .addContainerGap(198, Short.MAX_VALUE))
+                    .addGroup(controlPanelLayout.createSequentialGroup()
+                        .addComponent(servicesPanel, javax.swing.GroupLayout.PREFERRED_SIZE, javax.swing.GroupLayout.DEFAULT_SIZE, javax.swing.GroupLayout.PREFERRED_SIZE)
+                        .addGap(115, 115, 115))
+                    .addGroup(controlPanelLayout.createSequentialGroup()
+                        .addComponent(startButton)
+                        .addContainerGap(258, Short.MAX_VALUE))
+                    .addGroup(controlPanelLayout.createSequentialGroup()
+                        .addGroup(controlPanelLayout.createParallelGroup(javax.swing.GroupLayout.Alignment.TRAILING, false)
+                            .addComponent(mainProgressBar, javax.swing.GroupLayout.Alignment.LEADING, javax.swing.GroupLayout.DEFAULT_SIZE, javax.swing.GroupLayout.DEFAULT_SIZE, Short.MAX_VALUE)
+                            .addComponent(freqSlider, javax.swing.GroupLayout.Alignment.LEADING, javax.swing.GroupLayout.DEFAULT_SIZE, javax.swing.GroupLayout.DEFAULT_SIZE, Short.MAX_VALUE))
+                        .addContainerGap(115, Short.MAX_VALUE))))
+            .addGroup(controlPanelLayout.createSequentialGroup()
+                .addGap(59, 59, 59)
+                .addComponent(refreshFrequencyLabel)
+                .addContainerGap(174, Short.MAX_VALUE))
+            .addGroup(controlPanelLayout.createSequentialGroup()
+                .addGap(59, 59, 59)
+                .addComponent(ingestProgressLabel)
+                .addContainerGap(171, Short.MAX_VALUE))
+            .addGroup(controlPanelLayout.createParallelGroup(javax.swing.GroupLayout.Alignment.LEADING)
+                .addGroup(controlPanelLayout.createSequentialGroup()
+                    .addGap(74, 74, 74)
+                    .addComponent(refreshFreqLabel)
+                    .addContainerGap(161, Short.MAX_VALUE)))
+        );
+        controlPanelLayout.setVerticalGroup(
+            controlPanelLayout.createParallelGroup(javax.swing.GroupLayout.Alignment.LEADING)
+            .addGroup(controlPanelLayout.createSequentialGroup()
+                .addGap(20, 20, 20)
+                .addComponent(topLable)
+                .addPreferredGap(javax.swing.LayoutStyle.ComponentPlacement.UNRELATED)
+                .addComponent(servicesPanel, javax.swing.GroupLayout.PREFERRED_SIZE, javax.swing.GroupLayout.DEFAULT_SIZE, javax.swing.GroupLayout.PREFERRED_SIZE)
+                .addPreferredGap(javax.swing.LayoutStyle.ComponentPlacement.RELATED)
+                .addComponent(startButton)
+                .addPreferredGap(javax.swing.LayoutStyle.ComponentPlacement.UNRELATED)
+                .addComponent(freqSlider, javax.swing.GroupLayout.PREFERRED_SIZE, javax.swing.GroupLayout.DEFAULT_SIZE, javax.swing.GroupLayout.PREFERRED_SIZE)
+                .addPreferredGap(javax.swing.LayoutStyle.ComponentPlacement.RELATED)
+                .addComponent(refreshFrequencyLabel, javax.swing.GroupLayout.PREFERRED_SIZE, 14, javax.swing.GroupLayout.PREFERRED_SIZE)
+                .addPreferredGap(javax.swing.LayoutStyle.ComponentPlacement.RELATED)
+                .addComponent(mainProgressBar, javax.swing.GroupLayout.PREFERRED_SIZE, javax.swing.GroupLayout.DEFAULT_SIZE, javax.swing.GroupLayout.PREFERRED_SIZE)
+                .addPreferredGap(javax.swing.LayoutStyle.ComponentPlacement.RELATED)
+                .addComponent(ingestProgressLabel)
+                .addContainerGap(228, Short.MAX_VALUE))
+            .addGroup(controlPanelLayout.createParallelGroup(javax.swing.GroupLayout.Alignment.LEADING)
+                .addGroup(controlPanelLayout.createSequentialGroup()
+                    .addGap(555, 555, 555)
+                    .addComponent(refreshFreqLabel)
+                    .addContainerGap(javax.swing.GroupLayout.DEFAULT_SIZE, Short.MAX_VALUE)))
+        );
 
         javax.swing.GroupLayout mainPanelLayout = new javax.swing.GroupLayout(mainPanel);
         mainPanel.setLayout(mainPanelLayout);
         mainPanelLayout.setHorizontalGroup(
             mainPanelLayout.createParallelGroup(javax.swing.GroupLayout.Alignment.LEADING)
             .addGroup(mainPanelLayout.createSequentialGroup()
+                .addContainerGap()
                 .addGroup(mainPanelLayout.createParallelGroup(javax.swing.GroupLayout.Alignment.LEADING)
+                    .addGroup(javax.swing.GroupLayout.Alignment.TRAILING, mainPanelLayout.createSequentialGroup()
+                        .addComponent(controlPanel, javax.swing.GroupLayout.DEFAULT_SIZE, javax.swing.GroupLayout.DEFAULT_SIZE, Short.MAX_VALUE)
+                        .addGap(71, 71, 71))
                     .addGroup(mainPanelLayout.createSequentialGroup()
-                        .addContainerGap()
-                        .addGroup(mainPanelLayout.createParallelGroup(javax.swing.GroupLayout.Alignment.TRAILING)
-                            .addComponent(topLable, javax.swing.GroupLayout.Alignment.LEADING)
-                            .addGroup(javax.swing.GroupLayout.Alignment.LEADING, mainPanelLayout.createParallelGroup(javax.swing.GroupLayout.Alignment.TRAILING, false)
-                                .addComponent(servicesPanel, javax.swing.GroupLayout.Alignment.LEADING, javax.swing.GroupLayout.DEFAULT_SIZE, javax.swing.GroupLayout.DEFAULT_SIZE, Short.MAX_VALUE)
-                                .addComponent(freqSlider, javax.swing.GroupLayout.Alignment.LEADING, javax.swing.GroupLayout.DEFAULT_SIZE, javax.swing.GroupLayout.DEFAULT_SIZE, Short.MAX_VALUE))))
-                    .addGroup(mainPanelLayout.createSequentialGroup()
-                        .addContainerGap()
-                        .addComponent(startButton))
-                    .addGroup(mainPanelLayout.createSequentialGroup()
-                        .addGap(74, 74, 74)
-                        .addComponent(refreshFreqLabel)))
-                .addContainerGap(173, Short.MAX_VALUE))
+                        .addComponent(messageFrame, javax.swing.GroupLayout.PREFERRED_SIZE, javax.swing.GroupLayout.DEFAULT_SIZE, javax.swing.GroupLayout.PREFERRED_SIZE)
+                        .addGap(48, 48, 48))))
         );
         mainPanelLayout.setVerticalGroup(
             mainPanelLayout.createParallelGroup(javax.swing.GroupLayout.Alignment.LEADING)
             .addGroup(mainPanelLayout.createSequentialGroup()
-                .addGap(24, 24, 24)
-                .addComponent(topLable)
-                .addPreferredGap(javax.swing.LayoutStyle.ComponentPlacement.UNRELATED)
-                .addComponent(servicesPanel, javax.swing.GroupLayout.PREFERRED_SIZE, javax.swing.GroupLayout.DEFAULT_SIZE, javax.swing.GroupLayout.PREFERRED_SIZE)
-                .addPreferredGap(javax.swing.LayoutStyle.ComponentPlacement.RELATED)
-                .addComponent(startButton)
-                .addGap(18, 18, 18)
-                .addComponent(freqSlider, javax.swing.GroupLayout.PREFERRED_SIZE, javax.swing.GroupLayout.DEFAULT_SIZE, javax.swing.GroupLayout.PREFERRED_SIZE)
-                .addPreferredGap(javax.swing.LayoutStyle.ComponentPlacement.RELATED)
-                .addComponent(refreshFreqLabel)
-                .addContainerGap(198, Short.MAX_VALUE))
+                .addContainerGap()
+                .addComponent(controlPanel, javax.swing.GroupLayout.PREFERRED_SIZE, 357, javax.swing.GroupLayout.PREFERRED_SIZE)
+                .addGap(30, 30, 30)
+                .addComponent(messageFrame, javax.swing.GroupLayout.PREFERRED_SIZE, javax.swing.GroupLayout.DEFAULT_SIZE, javax.swing.GroupLayout.PREFERRED_SIZE)
+                .addGap(127, 127, 127))
         );
 
         mainScrollPane.setViewportView(mainPanel);
@@ -282,24 +358,20 @@
         this.setLayout(layout);
         layout.setHorizontalGroup(
             layout.createParallelGroup(javax.swing.GroupLayout.Alignment.LEADING)
-            .addComponent(mainScrollPane, javax.swing.GroupLayout.DEFAULT_SIZE, 289, Short.MAX_VALUE)
+            .addComponent(mainScrollPane, javax.swing.GroupLayout.DEFAULT_SIZE, 340, Short.MAX_VALUE)
         );
         layout.setVerticalGroup(
             layout.createParallelGroup(javax.swing.GroupLayout.Alignment.LEADING)
-            .addComponent(mainScrollPane, javax.swing.GroupLayout.DEFAULT_SIZE, 509, Short.MAX_VALUE)
+            .addComponent(mainScrollPane, javax.swing.GroupLayout.DEFAULT_SIZE, 771, Short.MAX_VALUE)
         );
     }// </editor-fold>//GEN-END:initComponents
 
     private void startButtonActionPerformed(java.awt.event.ActionEvent evt) {//GEN-FIRST:event_startButtonActionPerformed
-<<<<<<< HEAD
-        
-        if (manager == null)
-=======
 
         if (manager == null) {
->>>>>>> 8ababea8
             return;
-        
+        }
+
         //pick the services
         List<IngestServiceAbstract> servicesToStart = new ArrayList<IngestServiceAbstract>();
         for (IngestServiceAbstract service : services) {
@@ -342,10 +414,15 @@
         }
     }//GEN-LAST:event_freqSliderStateChanged
     // Variables declaration - do not modify//GEN-BEGIN:variables
+    private javax.swing.JPanel controlPanel;
     private javax.swing.JSlider freqSlider;
+    private javax.swing.JLabel ingestProgressLabel;
     private javax.swing.JPanel mainPanel;
+    private javax.swing.JProgressBar mainProgressBar;
     private javax.swing.JScrollPane mainScrollPane;
+    private javax.swing.JInternalFrame messageFrame;
     private javax.swing.JLabel refreshFreqLabel;
+    private javax.swing.JLabel refreshFrequencyLabel;
     private javax.swing.JPanel servicesPanel;
     private javax.swing.JButton startButton;
     private javax.swing.JLabel topLable;
@@ -368,13 +445,10 @@
         messagePanel.clearMessages();
     }
 
-<<<<<<< HEAD
-=======
     void enableStartButton(boolean enable) {
         startButton.setEnabled(enable);
     }
 
->>>>>>> 8ababea8
     void writeProperties(java.util.Properties p) {
         // better to version settings since initial version as advocated at
         // http://wiki.apidesign.org/wiki/PropertyFiles
@@ -391,26 +465,17 @@
      * Display ingest summary report in some dialog
      */
     void displayReport(String ingestReport) {
-<<<<<<< HEAD
-        //TODO widget
-        logger.log(Level.INFO, "INGEST REPORT: " + ingestReport);
-=======
         JOptionPane.showMessageDialog(
                 null,
                 ingestReport,
                 "File Ingest Summary",
                 JOptionPane.INFORMATION_MESSAGE);
->>>>>>> 8ababea8
     }
 
     /**
      * Display IngestMessage from service (forwarded by IngestManager)
      */
     void displayMessage(IngestMessage ingestMessage) {
-<<<<<<< HEAD
-        //TODO widget
-        logger.log(Level.INFO, "INGEST MESSAGE: " + ingestMessage.toString());
-=======
         messagePanel.addMessage(ingestMessage);
     }
 
@@ -420,6 +485,5 @@
 
     void updateProgress(int progress) {
         this.mainProgressBar.setValue(progress);
->>>>>>> 8ababea8
     }
 }