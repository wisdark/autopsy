--- conflicted
+++ resolved
@@ -133,11 +133,7 @@
 
     //private constructor to ensure singleton instance 
     private KeywordSearchIngestModule() {
-<<<<<<< HEAD
-        //set default script 
-        KeywordSearchSettings.setDefaults();
-=======
->>>>>>> 7e0e0a2a
+
     }
 
     /**
