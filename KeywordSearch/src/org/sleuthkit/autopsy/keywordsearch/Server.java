/*
 * Autopsy Forensic Browser
 *
 * Copyright 2011-2016 Basis Technology Corp.
 * Contact: carrier <at> sleuthkit <dot> org
 *
 * Licensed under the Apache License, Version 2.0 (the "License");
 * you may not use this file except in compliance with the License.
 * You may obtain a copy of the License at
 *
 *     http://www.apache.org/licenses/LICENSE-2.0
 *
 * Unless required by applicable law or agreed to in writing, software
 * distributed under the License is distributed on an "AS IS" BASIS,
 * WITHOUT WARRANTIES OR CONDITIONS OF ANY KIND, either express or implied.
 * See the License for the specific language governing permissions and
 * limitations under the License.
 */
package org.sleuthkit.autopsy.keywordsearch;

import java.awt.event.ActionEvent;
import java.beans.PropertyChangeListener;
import java.io.BufferedReader;
import java.io.BufferedWriter;
import java.io.File;
import java.io.FileOutputStream;
import java.io.IOException;
import java.io.InputStream;
import java.io.InputStreamReader;
import java.io.OutputStream;
import java.io.OutputStreamWriter;
import java.net.ConnectException;
import java.net.ServerSocket;
import java.net.SocketException;
import java.nio.charset.Charset;
import java.nio.file.Files;
import java.nio.file.Path;
import java.nio.file.Paths;
import java.util.ArrayList;
import java.util.Arrays;
import java.util.Collection;
import java.util.List;
import java.util.concurrent.locks.ReentrantReadWriteLock;
import java.util.logging.Level;
import javax.swing.AbstractAction;
import org.apache.solr.client.solrj.SolrQuery;
import org.apache.solr.client.solrj.SolrRequest;
import org.apache.solr.client.solrj.SolrServerException;
import org.apache.solr.client.solrj.request.CoreAdminRequest;
import org.apache.solr.client.solrj.response.QueryResponse;
import org.apache.solr.client.solrj.response.TermsResponse;
import org.apache.solr.client.solrj.impl.HttpSolrClient;
import org.apache.solr.client.solrj.impl.HttpSolrClient.Builder;
import org.apache.solr.client.solrj.impl.XMLResponseParser;
import org.apache.solr.client.solrj.response.CoreAdminResponse;
import org.apache.solr.common.SolrDocument;
import org.apache.solr.common.SolrDocumentList;
import org.apache.solr.common.SolrException;
import org.apache.solr.common.SolrInputDocument;
import org.apache.solr.common.util.NamedList;
import org.openide.modules.InstalledFileLocator;
import org.openide.modules.Places;
import org.openide.util.NbBundle;
import org.sleuthkit.autopsy.casemodule.Case;
import org.sleuthkit.autopsy.casemodule.Case.CaseType;
import org.sleuthkit.autopsy.core.UserPreferences;
import org.sleuthkit.autopsy.coreutils.Logger;
import org.sleuthkit.autopsy.coreutils.ModuleSettings;
import org.sleuthkit.autopsy.coreutils.PlatformUtil;
import org.sleuthkit.autopsy.coreutils.UNCPathUtilities;
import org.sleuthkit.datamodel.Content;

/**
 * Handles management of a either a local or centralized Solr server and its
 * cores.
 */
public class Server {

    /**
     * Solr document field names.
     */
    public static enum Schema {

        ID {
            @Override
            public String toString() {
                return "id"; //NON-NLS
            }
        },
        IMAGE_ID {
            @Override
            public String toString() {
                return "image_id"; //NON-NLS
            }
        },
        // This is not stored or index . it is copied to Text and Content_Ws
        CONTENT {
            @Override
            public String toString() {
                return "content"; //NON-NLS
            }
        },
        CONTENT_STR {
            @Override
            public String toString() {
                return "content_str"; //NON-NLS
            }
        },
        TEXT {
            @Override
            public String toString() {
                return "text"; //NON-NLS
            }
        },
        CONTENT_WS {
            @Override
            public String toString() {
                return "content_ws"; //NON-NLS
            }
        },
        FILE_NAME {
            @Override
            public String toString() {
                return "file_name"; //NON-NLS
            }
        },
        // note that we no longer index this field
        CTIME {
            @Override
            public String toString() {
                return "ctime"; //NON-NLS
            }
        },
        // note that we no longer index this field
        ATIME {
            @Override
            public String toString() {
                return "atime"; //NON-NLS
            }
        },
        // note that we no longer index this field
        MTIME {
            @Override
            public String toString() {
                return "mtime"; //NON-NLS
            }
        },
        // note that we no longer index this field
        CRTIME {
            @Override
            public String toString() {
                return "crtime"; //NON-NLS
            }
        },
        NUM_CHUNKS {
            @Override
            public String toString() {
                return "num_chunks"; //NON-NLS
            }
        },
    };

    public static final String HL_ANALYZE_CHARS_UNLIMITED = "500000"; //max 1MB in a chunk. use -1 for unlimited, but -1 option may not be supported (not documented)
    //max content size we can send to Solr
    public static final long MAX_CONTENT_SIZE = 1L * 31 * 1024 * 1024;
    private static final Logger logger = Logger.getLogger(Server.class.getName());
    private static final String DEFAULT_CORE_NAME = "coreCase"; //NON-NLS
    public static final String CORE_EVT = "CORE_EVT"; //NON-NLS
    @Deprecated
    public static final char ID_CHUNK_SEP = '_';
    public static final String CHUNK_ID_SEPARATOR = "_";
    private String javaHome = "";
    public static final Charset DEFAULT_INDEXED_TEXT_CHARSET = Charset.forName("UTF-8"); ///< default Charset to index text as
<<<<<<< HEAD
    private static final int MAX_SOLR_MEM_MB = 1024; //TODO set dynamically based on avail. system resources
=======
>>>>>>> be855a3e
    private Process curSolrProcess = null;
    static final String PROPERTIES_FILE = KeywordSearchSettings.MODULE_NAME;
    static final String PROPERTIES_CURRENT_SERVER_PORT = "IndexingServerPort"; //NON-NLS
    static final String PROPERTIES_CURRENT_STOP_PORT = "IndexingServerStopPort"; //NON-NLS
    private static final String KEY = "jjk#09s"; //NON-NLS
    static final String DEFAULT_SOLR_SERVER_HOST = "localhost"; //NON-NLS
    static final int DEFAULT_SOLR_SERVER_PORT = 23232;
    static final int DEFAULT_SOLR_STOP_PORT = 34343;
    private int currentSolrServerPort = 0;
    private int currentSolrStopPort = 0;
    private static final boolean DEBUG = false;//(Version.getBuildType() == Version.Type.DEVELOPMENT);
    private UNCPathUtilities uncPathUtilities = null;
    private static final String SOLR = "solr";
    private static final String CORE_PROPERTIES = "core.properties";

    public enum CORE_EVT_STATES {

        STOPPED, STARTED
    };

    // A reference to the locally running Solr instance.
    private final HttpSolrClient localSolrServer;
    private final Builder builder;

    // A reference to the Solr server we are currently connected to for the Case.
    // This could be a local or remote server.
    private HttpSolrClient currentSolrServer;

    private Core currentCore;
    private final ReentrantReadWriteLock currentCoreLock;

    private final File solrFolder;
    private Path solrCmdPath;
    private Path solrHome;
    private final ServerAction serverAction;
    private InputStreamPrinterThread errorRedirectThread;

    /**
     * New instance for the server at the given URL
     *
     */
    Server() {
        initSettings();

        this.builder = new Builder("http://localhost:" + currentSolrServerPort + "/solr"); //NON-NLS
        this.localSolrServer = this.builder.build();
        serverAction = new ServerAction();
        solrFolder = InstalledFileLocator.getDefault().locate("solr", Server.class.getPackage().getName(), false); //NON-NLS

        // Figure out where Java is located. For installed versions of Autopsy
        // it will be in the installation folder/jre. For development environments
        // we expect the JAVA_HOME environment variable to be set.
        // The Java home location will be passed as the SOLR_JAVA_HOME environment
        // variable to the Solr script but it can be overridden by the user in
        // either autopsy-solr.cmd or autopsy-solr-in.cmd.
        File jrePath = new File(PlatformUtil.getInstallPath() + File.separator + "jre"); // NON-NLS
        if (jrePath.exists() && jrePath.isDirectory()) {
            javaHome = jrePath.getAbsolutePath();
        } else {
            javaHome = System.getenv("JAVA_HOME"); // NON-NLS
        }

        if (javaHome.isEmpty()) {
            logger.log(Level.WARNING, "Java not found. Keyword search functionality may not work."); //NON-NLS
        }

        // This is our customized version of the Solr batch script to start/stop Solr.
        solrCmdPath = Paths.get(solrFolder.getAbsolutePath(), "bin", "autopsy-solr.cmd"); //NON-NLS

        solrHome = Paths.get(PlatformUtil.getUserDirectory().getAbsolutePath(), "solr"); //NON-NLS
        if (!solrHome.toFile().exists()) {
            try {
                Files.createDirectory(solrHome);
                Files.copy(Paths.get(solrFolder.getAbsolutePath(), "solr", "solr.xml"), solrHome.resolve("solr.xml")); //NON-NLS
                Files.copy(Paths.get(solrFolder.getAbsolutePath(), "solr", "zoo.cfg"), solrHome.resolve("zoo.cfg")); //NON-NLS
            } catch (IOException ex) {
                logger.log(Level.SEVERE, "Failed to create Solr home folder:", ex); //NON-NLS
            }
        }
        currentCoreLock = new ReentrantReadWriteLock(true);
        uncPathUtilities = new UNCPathUtilities();

        logger.log(Level.INFO, "Created Server instance using Java at {0}", javaHome); //NON-NLS
    }

    private void initSettings() {

        if (ModuleSettings.settingExists(PROPERTIES_FILE, PROPERTIES_CURRENT_SERVER_PORT)) {
            try {
                currentSolrServerPort = Integer.decode(ModuleSettings.getConfigSetting(PROPERTIES_FILE, PROPERTIES_CURRENT_SERVER_PORT));
            } catch (NumberFormatException nfe) {
                logger.log(Level.WARNING, "Could not decode indexing server port, value was not a valid port number, using the default. ", nfe); //NON-NLS
                currentSolrServerPort = DEFAULT_SOLR_SERVER_PORT;
            }
        } else {
            currentSolrServerPort = DEFAULT_SOLR_SERVER_PORT;
            ModuleSettings.setConfigSetting(PROPERTIES_FILE, PROPERTIES_CURRENT_SERVER_PORT, String.valueOf(currentSolrServerPort));
        }

        if (ModuleSettings.settingExists(PROPERTIES_FILE, PROPERTIES_CURRENT_STOP_PORT)) {
            try {
                currentSolrStopPort = Integer.decode(ModuleSettings.getConfigSetting(PROPERTIES_FILE, PROPERTIES_CURRENT_STOP_PORT));
            } catch (NumberFormatException nfe) {
                logger.log(Level.WARNING, "Could not decode indexing server stop port, value was not a valid port number, using default", nfe); //NON-NLS
                currentSolrStopPort = DEFAULT_SOLR_STOP_PORT;
            }
        } else {
            currentSolrStopPort = DEFAULT_SOLR_STOP_PORT;
            ModuleSettings.setConfigSetting(PROPERTIES_FILE, PROPERTIES_CURRENT_STOP_PORT, String.valueOf(currentSolrStopPort));
        }
    }

    @Override
    public void finalize() throws java.lang.Throwable {
        stop();
        super.finalize();
    }

    public void addServerActionListener(PropertyChangeListener l) {
        serverAction.addPropertyChangeListener(l);
    }

    int getCurrentSolrServerPort() {
        return currentSolrServerPort;
    }

    int getCurrentSolrStopPort() {
        return currentSolrStopPort;
    }

    /**
     * Helper threads to handle stderr/stdout from Solr process
     */
    private static class InputStreamPrinterThread extends Thread {

        InputStream stream;
        OutputStream out;
        volatile boolean doRun = true;

        InputStreamPrinterThread(InputStream stream, String type) {
            this.stream = stream;
            try {
                final String log = Places.getUserDirectory().getAbsolutePath()
                        + File.separator + "var" + File.separator + "log" //NON-NLS
                        + File.separator + "solr.log." + type; //NON-NLS
                File outputFile = new File(log.concat(".0"));
                File first = new File(log.concat(".1"));
                File second = new File(log.concat(".2"));
                if (second.exists()) {
                    second.delete();
                }
                if (first.exists()) {
                    first.renameTo(second);
                }
                if (outputFile.exists()) {
                    outputFile.renameTo(first);
                } else {
                    outputFile.createNewFile();
                }
                out = new FileOutputStream(outputFile);

            } catch (Exception ex) {
                logger.log(Level.WARNING, "Failed to create solr log file", ex); //NON-NLS
            }
        }

        void stopRun() {
            doRun = false;
        }

        @Override
        public void run() {

            try (InputStreamReader isr = new InputStreamReader(stream);
                    BufferedReader br = new BufferedReader(isr);
                    OutputStreamWriter osw = new OutputStreamWriter(out, PlatformUtil.getDefaultPlatformCharset());
                    BufferedWriter bw = new BufferedWriter(osw);) {

                String line = null;
                while (doRun && (line = br.readLine()) != null) {
                    bw.write(line);
                    bw.newLine();
                    if (DEBUG) {
                        //flush buffers if dev version for debugging
                        bw.flush();
                    }
                }
                bw.flush();
            } catch (IOException ex) {
                logger.log(Level.SEVERE, "Error redirecting Solr output stream", ex); //NON-NLS
            }
        }
    }

    /**
     * Run a Solr command with the given arguments.
     *
     * @param solrArguments Command line arguments to pass to the Solr command.
     * @return
     * @throws IOException
     */
    private Process runSolrCommand(List<String> solrArguments) throws IOException {
        List<String> commandLine = new ArrayList<>();
        commandLine.add(solrCmdPath.toString());
        commandLine.addAll(solrArguments);

        ProcessBuilder solrProcessBuilder = new ProcessBuilder(commandLine);
        solrProcessBuilder.directory(solrFolder);

        // Redirect stdout and stderr to files to prevent blocking.
        Path solrStdoutPath = Paths.get(Places.getUserDirectory().getAbsolutePath(), "var", "log", "solr.log.stdout"); //NON-NLS
        solrProcessBuilder.redirectOutput(solrStdoutPath.toFile());

        Path solrStderrPath = Paths.get(Places.getUserDirectory().getAbsolutePath(), "var", "log", "solr.log.stderr"); //NON-NLS
        solrProcessBuilder.redirectError(solrStderrPath.toFile());

        solrProcessBuilder.environment().put("SOLR_JAVA_HOME", javaHome); // NON-NLS
        solrProcessBuilder.environment().put("SOLR_HOME", solrHome.toString()); // NON-NLS
        solrProcessBuilder.environment().put("STOP_KEY", KEY); // NON-NLS

        logger.log(Level.INFO, "Running Solr command: {0}", solrProcessBuilder.command()); //NON-NLS
        Process process = solrProcessBuilder.start();
        logger.log(Level.INFO, "Finished running Solr command"); //NON-NLS
        return process;
    }

    /**
     * Get list of PIDs of currently running Solr processes
     *
     * @return
     */
    List<Long> getSolrPIDs() {
        List<Long> pids = new ArrayList<>();

        //NOTE: these needs to be in sync with process start string in start()
        final String pidsQuery = "Args.*.eq=-DSTOP.KEY=" + KEY + ",Args.*.eq=start.jar"; //NON-NLS

        long[] pidsArr = PlatformUtil.getJavaPIDs(pidsQuery);
        if (pidsArr != null) {
            for (int i = 0; i < pidsArr.length; ++i) {
                pids.add(pidsArr[i]);
            }
        }

        return pids;
    }

    /**
     * Kill residual Solr processes. Note, this method should be used only if
     * Solr could not be stopped in a graceful manner.
     */
    void killSolr() {
        List<Long> solrPids = getSolrPIDs();
        for (long pid : solrPids) {
            logger.log(Level.INFO, "Trying to kill old Solr process, PID: {0}", pid); //NON-NLS
            PlatformUtil.killProcess(pid);
        }
    }

    /**
     * Tries to start a local Solr instance in a separate process. Returns
     * immediately (probably before the server is ready) and doesn't check
     * whether it was successful.
     */
    void start() throws KeywordSearchModuleException, SolrServerNoPortException {
        if (isRunning()) {
            // If a Solr server is running we stop it.
            stop();
        }

        if (!isPortAvailable(currentSolrServerPort)) {
            // There is something already listening on our port. Let's see if
            // this is from an earlier run that didn't successfully shut down
            // and if so kill it.
            final List<Long> pids = this.getSolrPIDs();

            // If the culprit listening on the port is not a Solr process
            // we refuse to start.
            if (pids.isEmpty()) {
                throw new SolrServerNoPortException(currentSolrServerPort);
            }

            // Ok, we've tried to stop it above but there still appears to be
            // a Solr process listening on our port so we forcefully kill it.
            killSolr();

            // If either of the ports are still in use after our attempt to kill 
            // previously running processes we give up and throw an exception.
            if (!isPortAvailable(currentSolrServerPort)) {
                throw new SolrServerNoPortException(currentSolrServerPort);
            }
            if (!isPortAvailable(currentSolrStopPort)) {
                throw new SolrServerNoPortException(currentSolrStopPort);
            }
        }

        logger.log(Level.INFO, "Starting Solr server from: {0}", solrFolder.getAbsolutePath()); //NON-NLS

        if (isPortAvailable(currentSolrServerPort)) {
            logger.log(Level.INFO, "Port [{0}] available, starting Solr", currentSolrServerPort); //NON-NLS
            try {
                curSolrProcess = runSolrCommand(new ArrayList<>(Arrays.asList("start", "-c", "-p", //NON-NLS
                        Integer.toString(currentSolrServerPort),
                        "-Dbootstrap_confdir=../solr/configsets/AutopsyConfig/conf", //NON-NLS
                        "-Dcollection.configName=AutopsyConfig"))); //NON-NLS

                try {
                    //block for 10 seconds, give time to fully start the process
                    //so if it's restarted solr operations can be resumed seamlessly
                    Thread.sleep(10 * 1000);
                } catch (InterruptedException ex) {
                    logger.log(Level.WARNING, "Timer interrupted"); //NON-NLS
                }

                final List<Long> pids = this.getSolrPIDs();
                logger.log(Level.INFO, "New Solr process PID: {0}", pids); //NON-NLS
            } catch (SecurityException ex) {
                logger.log(Level.SEVERE, "Could not start Solr process!", ex); //NON-NLS
                throw new KeywordSearchModuleException(
                        NbBundle.getMessage(this.getClass(), "Server.start.exception.cantStartSolr.msg"), ex);
            } catch (IOException ex) {
                logger.log(Level.SEVERE, "Could not start Solr server process!", ex); //NON-NLS
                throw new KeywordSearchModuleException(
                        NbBundle.getMessage(this.getClass(), "Server.start.exception.cantStartSolr.msg2"), ex);
            }
        }
    }

    /**
     * Checks to see if a specific port is available.
     *
     * @param port the port to check for availability
     */
    static boolean isPortAvailable(int port) {
        ServerSocket ss = null;
        try {

            ss = new ServerSocket(port, 0, java.net.Inet4Address.getByName("localhost")); //NON-NLS
            if (ss.isBound()) {
                ss.setReuseAddress(true);
                ss.close();
                return true;
            }

        } catch (IOException e) {
        } finally {
            if (ss != null) {
                try {
                    ss.close();
                } catch (IOException e) {
                    /*
                     * should not be thrown
                     */
                }
            }
        }
        return false;
    }

    /**
     * Changes the current solr server port. Only call this after available.
     *
     * @param port Port to change to
     */
    void changeSolrServerPort(int port) {
        currentSolrServerPort = port;
        ModuleSettings.setConfigSetting(PROPERTIES_FILE, PROPERTIES_CURRENT_SERVER_PORT, String.valueOf(port));
    }

    /**
     * Changes the current solr stop port. Only call this after available.
     *
     * @param port Port to change to
     */
    void changeSolrStopPort(int port) {
        currentSolrStopPort = port;
        ModuleSettings.setConfigSetting(PROPERTIES_FILE, PROPERTIES_CURRENT_STOP_PORT, String.valueOf(port));
    }

    /**
     * Tries to stop the local Solr instance.
     *
     * Waits for the stop command to finish before returning.
     */
    synchronized void stop() {

        try {
            // Close any open core before stopping server
            closeCore();
        } catch (KeywordSearchModuleException e) {
            logger.log(Level.WARNING, "Failed to close core: ", e); //NON-NLS
        }

        try {
            logger.log(Level.INFO, "Stopping Solr server from: {0}", solrFolder.getAbsolutePath()); //NON-NLS

            //try graceful shutdown
            Process process = runSolrCommand(new ArrayList<>(Arrays.asList("stop", "-k", KEY, "-p", Integer.toString(currentSolrServerPort)))); //NON-NLS

            logger.log(Level.INFO, "Waiting for Solr server to stop"); //NON-NLS
            process.waitFor();

            //if still running, forcefully stop it
            if (curSolrProcess != null) {
                curSolrProcess.destroy();
                curSolrProcess = null;
            }

        } catch (IOException | InterruptedException ex) {
            logger.log(Level.WARNING, "Error while attempting to stop Solr server", ex);
        } finally {
            //stop Solr stream -> log redirect threads
            try {
                if (errorRedirectThread != null) {
                    errorRedirectThread.stopRun();
                    errorRedirectThread = null;
                }
            } finally {
                //if still running, kill it
                killSolr();
            }

            logger.log(Level.INFO, "Finished stopping Solr server"); //NON-NLS
        }
    }

    /**
     * Tests if there's a local Solr server running by sending it a core-status
     * request.
     *
     * @return false if the request failed with a connection error, otherwise
     * true
     */
    synchronized boolean isRunning() throws KeywordSearchModuleException {
        try {

            if (isPortAvailable(currentSolrServerPort)) {
                return false;
            }

            // making a status request here instead of just doing solrServer.ping(), because
            // that doesn't work when there are no cores
            //TODO handle timeout in cases when some other type of server on that port
            CoreAdminRequest.getStatus(null, localSolrServer);

            logger.log(Level.INFO, "Solr server is running"); //NON-NLS
        } catch (SolrServerException ex) {

            Throwable cause = ex.getRootCause();

            // TODO: check if SocketExceptions should actually happen (is
            // probably caused by starting a connection as the server finishes
            // shutting down)
            if (cause instanceof ConnectException || cause instanceof SocketException) { //|| cause instanceof NoHttpResponseException) {
                logger.log(Level.INFO, "Solr server is not running, cause: {0}", cause.getMessage()); //NON-NLS
                return false;
            } else {
                throw new KeywordSearchModuleException(
                        NbBundle.getMessage(this.getClass(), "Server.isRunning.exception.errCheckSolrRunning.msg"), ex);
            }
        } catch (SolrException ex) {
            // Just log 404 errors for now...
            logger.log(Level.INFO, "Solr server is not running", ex); //NON-NLS
            return false;
        } catch (IOException ex) {
            throw new KeywordSearchModuleException(
                    NbBundle.getMessage(this.getClass(), "Server.isRunning.exception.errCheckSolrRunning.msg2"), ex);
        }

        return true;
    }

    /*
     * ** Convenience methods for use while we only open one case at a time ***
     */
    /**
     * Creates/opens a Solr core (index) for a case.
     *
     * @param theCase The case for which the core is to be created/opened.
     *
     *
     * @throws KeywordSearchModuleException If an error occurs while
     *                                      creating/opening the core.
     */
    void openCoreForCase(Case theCase) throws KeywordSearchModuleException {
        currentCoreLock.writeLock().lock();
        try {
            currentCore = openCore(theCase);
            serverAction.putValue(CORE_EVT, CORE_EVT_STATES.STARTED);
        } finally {
            currentCoreLock.writeLock().unlock();
        }
    }

    /**
     * Determines whether or not there is a currently open core (index).
     *
     * @return true or false
     */
    boolean coreIsOpen() {
        currentCoreLock.readLock().lock();
        try {
            return (null != currentCore);
        } finally {
            currentCoreLock.readLock().unlock();
        }
    }

    void closeCore() throws KeywordSearchModuleException {
        currentCoreLock.writeLock().lock();
        try {
            if (null != currentCore) {
                currentCore.close();
                currentCore = null;
                serverAction.putValue(CORE_EVT, CORE_EVT_STATES.STOPPED);
            }
        } finally {
            currentCoreLock.writeLock().unlock();
        }
    }

    void addDocument(SolrInputDocument doc) throws KeywordSearchModuleException {
        currentCoreLock.readLock().lock();
        try {
            currentCore.addDocument(doc);
        } finally {
            currentCoreLock.readLock().unlock();
        }
    }

    /**
     * Get index dir location for the case
     *
     * @param theCase the case to get index dir for
     *
     * @return absolute path to index dir
     */
    String geCoreDataDirPath(Case theCase) {
        String indexDir = theCase.getModuleDirectory() + File.separator + "keywordsearch" + File.separator + "data"; //NON-NLS
        if (uncPathUtilities != null) {
            // if we can check for UNC paths, do so, otherwise just return the indexDir
            String result = uncPathUtilities.mappedDriveToUNC(indexDir);
            if (result == null) {
                uncPathUtilities.rescanDrives();
                result = uncPathUtilities.mappedDriveToUNC(indexDir);
            }
            if (result == null) {
                return indexDir;
            }
            return result;
        }
        return indexDir;
    }

    /**
     * ** end single-case specific methods ***
     */
    /**
     * Creates/opens a Solr core (index) for a case.
     *
     * @param theCase The case for which the core is to be created/opened.
     *
     * @return An object representing the created/opened core.
     *
     * @throws KeywordSearchModuleException If an error occurs while
     *                                      creating/opening the core.
     */
    private Core openCore(Case theCase) throws KeywordSearchModuleException {
        try {
            if (theCase.getCaseType() == CaseType.SINGLE_USER_CASE) {
                currentSolrServer = this.localSolrServer;
            } else {
                String host = UserPreferences.getIndexingServerHost();
                String port = UserPreferences.getIndexingServerPort();
                currentSolrServer = new Builder("http://" + host + ":" + port + "/solr").build(); //NON-NLS
            }
            connectToSolrServer(currentSolrServer);

        } catch (SolrServerException | IOException ex) {
            throw new KeywordSearchModuleException(NbBundle.getMessage(Server.class, "Server.connect.exception.msg"), ex);
        }

        String dataDir = geCoreDataDirPath(theCase);
        String coreName = theCase.getTextIndexName();
        return this.openCore(coreName.isEmpty() ? DEFAULT_CORE_NAME : coreName, new File(dataDir), theCase.getCaseType());
    }

    /**
     * Commits current core if it exists
     *
     * @throws SolrServerException, NoOpenCoreException
     */
    void commit() throws SolrServerException, NoOpenCoreException {
        currentCoreLock.readLock().lock();
        try {
            if (null == currentCore) {
                throw new NoOpenCoreException();
            }
            currentCore.commit();
        } finally {
            currentCoreLock.readLock().unlock();
        }
    }

    NamedList<Object> request(SolrRequest request) throws SolrServerException, NoOpenCoreException {
        currentCoreLock.readLock().lock();
        try {
            if (null == currentCore) {
                throw new NoOpenCoreException();
            }
            return currentCore.request(request);
        } finally {
            currentCoreLock.readLock().unlock();
        }
    }

    /**
     * Execute query that gets only number of all Solr files indexed without
     * actually returning the files. The result does not include chunks, only
     * number of actual files.
     *
     * @return int representing number of indexed files
     *
     * @throws KeywordSearchModuleException
     * @throws NoOpenCoreException
     */
    public int queryNumIndexedFiles() throws KeywordSearchModuleException, NoOpenCoreException {
        currentCoreLock.readLock().lock();
        try {
            if (null == currentCore) {
                throw new NoOpenCoreException();
            }
            try {
                return currentCore.queryNumIndexedFiles();
            } catch (SolrServerException | IOException ex) {
                throw new KeywordSearchModuleException(NbBundle.getMessage(this.getClass(), "Server.queryNumIdxFiles.exception.msg"), ex);
            }
        } finally {
            currentCoreLock.readLock().unlock();
        }
    }

    /**
     * Execute query that gets only number of all Solr file chunks (not logical
     * files) indexed without actually returning the content.
     *
     * @return int representing number of indexed chunks
     *
     * @throws KeywordSearchModuleException
     * @throws NoOpenCoreException
     */
    public int queryNumIndexedChunks() throws KeywordSearchModuleException, NoOpenCoreException {
        currentCoreLock.readLock().lock();
        try {
            if (null == currentCore) {
                throw new NoOpenCoreException();
            }
            try {
                return currentCore.queryNumIndexedChunks();
            } catch (SolrServerException | IOException ex) {
                throw new KeywordSearchModuleException(NbBundle.getMessage(this.getClass(), "Server.queryNumIdxChunks.exception.msg"), ex);
            }
        } finally {
            currentCoreLock.readLock().unlock();
        }
    }

    /**
     * Execute query that gets only number of all Solr documents indexed (files
     * and chunks) without actually returning the documents
     *
     * @return int representing number of indexed files (files and chunks)
     *
     * @throws KeywordSearchModuleException
     * @throws NoOpenCoreException
     */
    public int queryNumIndexedDocuments() throws KeywordSearchModuleException, NoOpenCoreException {
        currentCoreLock.readLock().lock();
        try {
            if (null == currentCore) {
                throw new NoOpenCoreException();
            }
            try {
                return currentCore.queryNumIndexedDocuments();
            } catch (SolrServerException | IOException ex) {
                throw new KeywordSearchModuleException(NbBundle.getMessage(this.getClass(), "Server.queryNumIdxDocs.exception.msg"), ex);
            }
        } finally {
            currentCoreLock.readLock().unlock();
        }
    }

    /**
     * Return true if the file is indexed (either as a whole as a chunk)
     *
     * @param contentID
     *
     * @return true if it is indexed
     *
     * @throws KeywordSearchModuleException
     * @throws NoOpenCoreException
     */
    public boolean queryIsIndexed(long contentID) throws KeywordSearchModuleException, NoOpenCoreException {
        currentCoreLock.readLock().lock();
        try {
            if (null == currentCore) {
                throw new NoOpenCoreException();
            }
            try {
                return currentCore.queryIsIndexed(contentID);
            } catch (SolrServerException | IOException ex) {
                throw new KeywordSearchModuleException(NbBundle.getMessage(this.getClass(), "Server.queryIsIdxd.exception.msg"), ex);
            }

        } finally {
            currentCoreLock.readLock().unlock();
        }
    }

    /**
     * Execute query that gets number of indexed file chunks for a file
     *
     * @param fileID file id of the original file broken into chunks and indexed
     *
     * @return int representing number of indexed file chunks, 0 if there is no
     *         chunks
     *
     * @throws KeywordSearchModuleException
     * @throws NoOpenCoreException
     */
    public int queryNumFileChunks(long fileID) throws KeywordSearchModuleException, NoOpenCoreException {
        currentCoreLock.readLock().lock();
        try {
            if (null == currentCore) {
                throw new NoOpenCoreException();
            }
            try {
                return currentCore.queryNumFileChunks(fileID);
            } catch (SolrServerException | IOException ex) {
                throw new KeywordSearchModuleException(NbBundle.getMessage(this.getClass(), "Server.queryNumFileChunks.exception.msg"), ex);
            }
        } finally {
            currentCoreLock.readLock().unlock();
        }
    }

    /**
     * Execute solr query
     *
     * @param sq query
     *
     * @return query response
     *
     * @throws KeywordSearchModuleException
     * @throws NoOpenCoreException
     */
    public QueryResponse query(SolrQuery sq) throws KeywordSearchModuleException, NoOpenCoreException, IOException {
        currentCoreLock.readLock().lock();
        try {
            if (null == currentCore) {
                throw new NoOpenCoreException();
            }
            try {
                return currentCore.query(sq);
            } catch (SolrServerException ex) {
                throw new KeywordSearchModuleException(NbBundle.getMessage(this.getClass(), "Server.query.exception.msg", sq.getQuery()), ex);
            }
        } finally {
            currentCoreLock.readLock().unlock();
        }
    }

    /**
     * Execute solr query
     *
     * @param sq     the query
     * @param method http method to use
     *
     * @return query response
     *
     * @throws KeywordSearchModuleException
     * @throws NoOpenCoreException
     */
    public QueryResponse query(SolrQuery sq, SolrRequest.METHOD method) throws KeywordSearchModuleException, NoOpenCoreException {
        currentCoreLock.readLock().lock();
        try {
            if (null == currentCore) {
                throw new NoOpenCoreException();
            }
            try {
                return currentCore.query(sq, method);
            } catch (SolrServerException | IOException ex) {
                throw new KeywordSearchModuleException(NbBundle.getMessage(this.getClass(), "Server.query2.exception.msg", sq.getQuery()), ex);
            }
        } finally {
            currentCoreLock.readLock().unlock();
        }
    }

    /**
     * Execute Solr terms query
     *
     * @param sq the query
     *
     * @return terms response
     *
     * @throws KeywordSearchModuleException
     * @throws NoOpenCoreException
     */
    public TermsResponse queryTerms(SolrQuery sq) throws KeywordSearchModuleException, NoOpenCoreException {
        currentCoreLock.readLock().lock();
        try {
            if (null == currentCore) {
                throw new NoOpenCoreException();
            }
            try {
                return currentCore.queryTerms(sq);
            } catch (SolrServerException | IOException ex) {
                throw new KeywordSearchModuleException(NbBundle.getMessage(this.getClass(), "Server.queryTerms.exception.msg", sq.getQuery()), ex);
            }
        } finally {
            currentCoreLock.readLock().unlock();
        }
    }

    /**
     * Get the text contents of the given file as stored in SOLR.
     *
     * @param content to get the text for
     *
     * @return content text string or null on error
     *
     * @throws NoOpenCoreException
     */
    public String getSolrContent(final Content content) throws NoOpenCoreException {
        currentCoreLock.readLock().lock();
        try {
            if (null == currentCore) {
                throw new NoOpenCoreException();
            }
            return currentCore.getSolrContent(content.getId(), 0);
        } finally {
            currentCoreLock.readLock().unlock();
        }
    }

    /**
     * Get the text contents of a single chunk for the given file as stored in
     * SOLR.
     *
     * @param content to get the text for
     * @param chunkID chunk number to query (starting at 1), or 0 if there is no
     *                chunks for that content
     *
     * @return content text string or null if error quering
     *
     * @throws NoOpenCoreException
     */
    public String getSolrContent(final Content content, int chunkID) throws NoOpenCoreException {
        currentCoreLock.readLock().lock();
        try {
            if (null == currentCore) {
                throw new NoOpenCoreException();
            }
            return currentCore.getSolrContent(content.getId(), chunkID);
        } finally {
            currentCoreLock.readLock().unlock();
        }
    }

    /**
     * Get the text contents for the given object id.
     *
     * @param objectID
     *
     * @return
     *
     * @throws NoOpenCoreException
     */
    public String getSolrContent(final long objectID) throws NoOpenCoreException {
        currentCoreLock.readLock().lock();
        try {
            if (null == currentCore) {
                throw new NoOpenCoreException();
            }
            return currentCore.getSolrContent(objectID, 0);
        } finally {
            currentCoreLock.readLock().unlock();
        }
    }

    /**
     * Get the text contents for the given object id and chunk id.
     *
     * @param objectID
     * @param chunkID
     *
     * @return
     *
     * @throws NoOpenCoreException
     */
    public String getSolrContent(final long objectID, final int chunkID) throws NoOpenCoreException {
        currentCoreLock.readLock().lock();
        try {
            if (null == currentCore) {
                throw new NoOpenCoreException();
            }
            return currentCore.getSolrContent(objectID, chunkID);
        } finally {
            currentCoreLock.readLock().unlock();
        }
    }

    /**
     * Method to return ingester instance
     *
     * @return ingester instance
     */
    public static Ingester getIngester() {
        return Ingester.getDefault();
    }

    /**
     * Given file parent id and child chunk ID, return the ID string of the
     * chunk as stored in Solr, e.g. FILEID_CHUNKID
     *
     * @param parentID the parent file id (id of the source content)
     * @param childID  the child chunk id
     *
     * @return formatted string id
     */
    public static String getChunkIdString(long parentID, int childID) {
        return Long.toString(parentID) + Server.CHUNK_ID_SEPARATOR + Integer.toString(childID);
    }

    /**
     * Creates/opens a Solr core (index) for a case.
     *
     * @param coreName The core name.
     * @param dataDir  The data directory for the core.
     * @param caseType The type of the case (single-user or multi-user) for
     *                 which the core is being created/opened.
     *
     * @return An object representing the created/opened core.
     *
     * @throws KeywordSearchModuleException If an error occurs while
     *                                      creating/opening the core.
     */
    private Core openCore(String coreName, File dataDir, CaseType caseType) throws KeywordSearchModuleException {

        try {
            if (!dataDir.exists()) {
                dataDir.mkdirs();
            }

            if (!this.isRunning()) {
                logger.log(Level.SEVERE, "Core create/open requested, but server not yet running"); //NON-NLS
                throw new KeywordSearchModuleException(NbBundle.getMessage(this.getClass(), "Server.openCore.exception.msg"));
            }

            if (!coreIsLoaded(coreName)) {
                /*
                 * The core either does not exist or it is not loaded. Make a
                 * request that will cause the core to be created if it does not
                 * exist or loaded if it already exists.
                 */

                // In single user mode, if there is a core.properties file already,
                // we've hit a solr bug. Compensate by deleting it.
                if (caseType == CaseType.SINGLE_USER_CASE) {
                    Path corePropertiesFile = Paths.get(solrFolder.toString(), SOLR, coreName, CORE_PROPERTIES);
                    if (corePropertiesFile.toFile().exists()) {
                        try {
                            corePropertiesFile.toFile().delete();
                        } catch (Exception ex) {
                            logger.log(Level.INFO, "Could not delete pre-existing core.properties prior to opening the core."); //NON-NLS
                        }
                    }
                }

                CoreAdminRequest.Create createCoreRequest = new CoreAdminRequest.Create();
                createCoreRequest.setDataDir(dataDir.getAbsolutePath());
                createCoreRequest.setCoreName(coreName);
                createCoreRequest.setConfigSet("AutopsyConfig"); //NON-NLS
                createCoreRequest.setIsLoadOnStartup(false);
                createCoreRequest.setIsTransient(true);
                currentSolrServer.request(createCoreRequest);
            }

            if (!coreIndexFolderExists(coreName)) {
                throw new KeywordSearchModuleException(NbBundle.getMessage(this.getClass(), "Server.openCore.exception.noIndexDir.msg"));
            }

            return new Core(coreName, caseType);

        } catch (SolrServerException | SolrException | IOException ex) {
            throw new KeywordSearchModuleException(NbBundle.getMessage(this.getClass(), "Server.openCore.exception.cantOpen.msg"), ex);
        }
    }

    /**
     * Attempts to connect to the given Solr server.
     *
     * @param solrServer
     *
     * @throws SolrServerException
     * @throws IOException
     */
    void connectToSolrServer(HttpSolrClient solrServer) throws SolrServerException, IOException {
        CoreAdminRequest.getStatus(null, solrServer);
    }

    /**
     * Determines whether or not a particular Solr core exists and is loaded.
     *
     * @param coreName The name of the core.
     *
     * @return True if the core exists and is loaded, false if the core does not
     *         exist or is not loaded
     *
     * @throws SolrServerException If there is a problem communicating with the
     *                             Solr server.
     * @throws IOException         If there is a problem communicating with the
     *                             Solr server.
     */
    private boolean coreIsLoaded(String coreName) throws SolrServerException, IOException {
        CoreAdminResponse response = CoreAdminRequest.getStatus(coreName, currentSolrServer);
        return response.getCoreStatus(coreName).get("instanceDir") != null; //NON-NLS
    }

    /**
     * Determines whether or not the index files folder for a Solr core exists.
     *
     * @param coreName the name of the core.
     *
     * @return true or false
     *
     * @throws SolrServerException
     * @throws IOException
     */
    private boolean coreIndexFolderExists(String coreName) throws SolrServerException, IOException {
        CoreAdminResponse response = CoreAdminRequest.getStatus(coreName, currentSolrServer);
        Object dataDirPath = response.getCoreStatus(coreName).get("dataDir"); //NON-NLS
        if (null != dataDirPath) {
            File indexDir = Paths.get((String) dataDirPath, "index").toFile();  //NON-NLS
            return indexDir.exists();
        } else {
            return false;
        }
    }

    class Core {

        // handle to the core in Solr
        private final String name;

        private final CaseType caseType;

        // the server to access a core needs to be built from a URL with the
        // core in it, and is only good for core-specific operations
        private final HttpSolrClient solrCore;

        private Core(String name, CaseType caseType) {
            this.name = name;
            this.caseType = caseType;

            this.solrCore = new Builder(currentSolrServer.getBaseURL() + "/" + name).build(); //NON-NLS

            //TODO test these settings
            //solrCore.setSoTimeout(1000 * 60);  // socket read timeout, make large enough so can index larger files
            //solrCore.setConnectionTimeout(1000);
            solrCore.setDefaultMaxConnectionsPerHost(2);
            solrCore.setMaxTotalConnections(5);
            solrCore.setFollowRedirects(false);  // defaults to false
            // allowCompression defaults to false.
            // Server side must support gzip or deflate for this to have any effect.
            solrCore.setAllowCompression(true);
            solrCore.setParser(new XMLResponseParser()); // binary parser is used by default

        }

        /**
         * Get the name of the core
         *
         * @return the String name of the core
         */
        String getName() {
            return name;
        }

        private QueryResponse query(SolrQuery sq) throws SolrServerException, IOException {
            return solrCore.query(sq);
        }

        private NamedList<Object> request(SolrRequest request) throws SolrServerException {
            try {
                return solrCore.request(request);
            } catch (IOException e) {
                logger.log(Level.WARNING, "Could not issue Solr request. ", e); //NON-NLS
                throw new SolrServerException(
                        NbBundle.getMessage(this.getClass(), "Server.request.exception.exception.msg"), e);
            }

        }

        private QueryResponse query(SolrQuery sq, SolrRequest.METHOD method) throws SolrServerException, IOException {
            return solrCore.query(sq, method);
        }

        private TermsResponse queryTerms(SolrQuery sq) throws SolrServerException, IOException {
            QueryResponse qres = solrCore.query(sq);
            return qres.getTermsResponse();
        }

        private void commit() throws SolrServerException {
            try {
                //commit and block
                solrCore.commit(true, true);
            } catch (IOException e) {
                logger.log(Level.WARNING, "Could not commit index. ", e); //NON-NLS
                throw new SolrServerException(NbBundle.getMessage(this.getClass(), "Server.commit.exception.msg"), e);
            }
        }

        void addDocument(SolrInputDocument doc) throws KeywordSearchModuleException {
            try {
                solrCore.add(doc);
            } catch (SolrServerException ex) {
                logger.log(Level.SEVERE, "Could not add document to index via update handler: " + doc.getField("id"), ex); //NON-NLS
                throw new KeywordSearchModuleException(
                        NbBundle.getMessage(this.getClass(), "Server.addDoc.exception.msg", doc.getField("id")), ex); //NON-NLS
            } catch (IOException ex) {
                logger.log(Level.SEVERE, "Could not add document to index via update handler: " + doc.getField("id"), ex); //NON-NLS
                throw new KeywordSearchModuleException(
                        NbBundle.getMessage(this.getClass(), "Server.addDoc.exception.msg2", doc.getField("id")), ex); //NON-NLS
            }
        }

        /**
         * get the text from the content field for the given file
         *
         * @param contentID
         * @param chunkID
         *
         * @return
         */
        private String getSolrContent(long contentID, int chunkID) {
            final SolrQuery q = new SolrQuery();
            q.setQuery("*:*");
            String filterQuery = Schema.ID.toString() + ":" + KeywordSearchUtil.escapeLuceneQuery(Long.toString(contentID));
            if (chunkID != 0) {
                filterQuery = filterQuery + Server.CHUNK_ID_SEPARATOR + chunkID;
            }
            q.addFilterQuery(filterQuery);
            q.setFields(Schema.TEXT.toString());
            try {
                // Get the first result. 
                SolrDocumentList solrDocuments = solrCore.query(q).getResults();

                if (!solrDocuments.isEmpty()) {
                    SolrDocument solrDocument = solrDocuments.get(0);
                    if (solrDocument != null) {
                        Collection<Object> fieldValues = solrDocument.getFieldValues(Schema.TEXT.toString());
                        if (fieldValues.size() == 1) // The indexed text field for artifacts will only have a single value.
                        {
                            return fieldValues.toArray(new String[0])[0];
                        } else // The indexed text for files has 2 values, the file name and the file content.
                        // We return the file content value.
                        {
                            return fieldValues.toArray(new String[0])[1];
                        }
                    }
                }
            } catch (SolrServerException | IOException ex) {
                logger.log(Level.WARNING, "Error getting content from Solr", ex); //NON-NLS
                return null;
            }

            return null;
        }

        synchronized void close() throws KeywordSearchModuleException {
            // We only unload cores for "single-user" cases.
            if (this.caseType == CaseType.MULTI_USER_CASE) {
                return;
            }

            try {
                CoreAdminRequest.unloadCore(this.name, currentSolrServer);
            } catch (SolrServerException ex) {
                throw new KeywordSearchModuleException(
                        NbBundle.getMessage(this.getClass(), "Server.close.exception.msg"), ex);
            } catch (IOException ex) {
                throw new KeywordSearchModuleException(
                        NbBundle.getMessage(this.getClass(), "Server.close.exception.msg2"), ex);
            }
        }

        /**
         * Execute query that gets only number of all Solr files (not chunks)
         * indexed without actually returning the files
         *
         * @return int representing number of indexed files (entire files, not
         *         chunks)
         *
         * @throws SolrServerException
         */
        private int queryNumIndexedFiles() throws SolrServerException, IOException {
            return queryNumIndexedDocuments() - queryNumIndexedChunks();
        }

        /**
         * Execute query that gets only number of all chunks (not logical files,
         * or all documents) indexed without actually returning the content
         *
         * @return int representing number of indexed chunks
         *
         * @throws SolrServerException
         */
        private int queryNumIndexedChunks() throws SolrServerException, IOException {
            SolrQuery q = new SolrQuery(Server.Schema.ID + ":*" + Server.CHUNK_ID_SEPARATOR + "*");
            q.setRows(0);
            int numChunks = (int) query(q).getResults().getNumFound();
            return numChunks;
        }

        /**
         * Execute query that gets only number of all Solr documents indexed
         * without actually returning the documents. Documents include entire
         * indexed files as well as chunks, which are treated as documents.
         *
         * @return int representing number of indexed documents (entire files
         *         and chunks)
         *
         * @throws SolrServerException
         */
        private int queryNumIndexedDocuments() throws SolrServerException, IOException {
            SolrQuery q = new SolrQuery("*:*");
            q.setRows(0);
            return (int) query(q).getResults().getNumFound();
        }

        /**
         * Return true if the file is indexed (either as a whole as a chunk)
         *
         * @param contentID
         *
         * @return true if it is indexed
         *
         * @throws SolrServerException
         */
        private boolean queryIsIndexed(long contentID) throws SolrServerException, IOException {
            String id = KeywordSearchUtil.escapeLuceneQuery(Long.toString(contentID));
            SolrQuery q = new SolrQuery("*:*");
            q.addFilterQuery(Server.Schema.ID.toString() + ":" + id);
            //q.setFields(Server.Schema.ID.toString());
            q.setRows(0);
            return (int) query(q).getResults().getNumFound() != 0;
        }

        /**
         * Execute query that gets number of indexed file chunks for a file
         *
         * @param contentID file id of the original file broken into chunks and
         *                  indexed
         *
         * @return int representing number of indexed file chunks, 0 if there is
         *         no chunks
         *
         * @throws SolrServerException
         */
        private int queryNumFileChunks(long contentID) throws SolrServerException, IOException {
            String id = KeywordSearchUtil.escapeLuceneQuery(Long.toString(contentID));
            final SolrQuery q
                    = new SolrQuery(Server.Schema.ID + ":" + id + Server.CHUNK_ID_SEPARATOR + "*");
            q.setRows(0);
            return (int) query(q).getResults().getNumFound();
        }
    }

    class ServerAction extends AbstractAction {

        private static final long serialVersionUID = 1L;

        @Override
        public void actionPerformed(ActionEvent e) {
            logger.log(Level.INFO, e.paramString().trim());
        }
    }

    /**
     * Exception thrown if solr port not available
     */
    class SolrServerNoPortException extends SocketException {

        private static final long serialVersionUID = 1L;

        /**
         * the port number that is not available
         */
        private final int port;

        SolrServerNoPortException(int port) {
            super(NbBundle.getMessage(Server.class, "Server.solrServerNoPortException.msg", port,
                    Server.PROPERTIES_CURRENT_SERVER_PORT));
            this.port = port;
        }

        int getPortNumber() {
            return port;
        }
    }
}<|MERGE_RESOLUTION|>--- conflicted
+++ resolved
@@ -171,10 +171,6 @@
     public static final String CHUNK_ID_SEPARATOR = "_";
     private String javaHome = "";
     public static final Charset DEFAULT_INDEXED_TEXT_CHARSET = Charset.forName("UTF-8"); ///< default Charset to index text as
-<<<<<<< HEAD
-    private static final int MAX_SOLR_MEM_MB = 1024; //TODO set dynamically based on avail. system resources
-=======
->>>>>>> be855a3e
     private Process curSolrProcess = null;
     static final String PROPERTIES_FILE = KeywordSearchSettings.MODULE_NAME;
     static final String PROPERTIES_CURRENT_SERVER_PORT = "IndexingServerPort"; //NON-NLS
